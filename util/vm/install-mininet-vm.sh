--- conflicted
+++ resolved
@@ -24,13 +24,8 @@
     sudo mv /etc/rc.local.backup /etc/rc.local
 fi
 # Fetch Mininet
-<<<<<<< HEAD
-sudo apt-get -y install git-core openssh-server
-git clone https://github.com/mininet/mininet
-=======
 sudo apt-get -y -qq install git-core openssh-server
 git clone git://github.com/mininet/mininet
->>>>>>> d1b0b32c
 # Optionally check out branch
 if [ "$1" != "" ]; then
     pushd mininet
