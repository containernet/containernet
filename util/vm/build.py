--- conflicted
+++ resolved
@@ -89,20 +89,6 @@
     'trusty64server':
     'http://mirrors.kernel.org/ubuntu-releases/14.04/'
     'ubuntu-14.04.4-server-amd64.iso',
-<<<<<<< HEAD
-    'wily32server':
-    'http://mirrors.kernel.org/ubuntu-releases/15.10/'
-    'ubuntu-15.10-server-i386.iso',
-    'wily64server':
-    'http://mirrors.kernel.org/ubuntu-releases/15.10/'
-    'ubuntu-15.10-server-amd64.iso',
-    'xenial32server':
-    'http://mirrors.kernel.org/ubuntu-releases/16.04/'
-    'ubuntu-16.04.1-server-i386.iso',
-    'xenial64server':
-    'http://mirrors.kernel.org/ubuntu-releases/16.04/'
-    'ubuntu-16.04.1-server-amd64.iso',
-=======
     'xenial32server':
     'http://mirrors.kernel.org/ubuntu-releases/16.04/'
     'ubuntu-16.04.6-server-i386.iso',
@@ -111,7 +97,6 @@
     'ubuntu-16.04.7-server-amd64.iso',
     'bionic64server': serverURL( '18.04.5', 'amd64' ),
     'focal64server':  legacyURL( '20.04.1', 'amd64' ),
->>>>>>> d1b0b32c
 }
 
 
@@ -256,12 +241,8 @@
         print( srun( 'partx ' + nbd ) )
     except:
         log( 'Warning - partx failed with error' )
-<<<<<<< HEAD
-    # Assume kernel is in partition 1/boot/vmlinuz*generic for now
-=======
     # Guess that  kernel is in partition 1/boot/vmlinuz*generic
     # ...but look for other Linux partitions just in case
->>>>>>> d1b0b32c
     part = nbd + 'p1'
     partitions = srun( 'fdisk -l ' + nbd )
     for line in partitions.split( '\n' ):
@@ -293,13 +274,8 @@
     image = path.join( VMImageDir, flavor + '-base.qcow2' )
     if path.exists( image ):
         # Detect race condition with multiple builds
-<<<<<<< HEAD
-        perms = stat( image )[ ST_MODE ] & 0777
-        if perms != 0444:
-=======
         perms = stat( image )[ ST_MODE ] & 0o777
         if perms != 0o444:
->>>>>>> d1b0b32c
             raise Exception( 'Error - base image %s is writable.' % image +
                              ' Are multiple builds running? if not,'
                              ' remove %s and try again.' % image )
