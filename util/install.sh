#!/bin/bash

# Mininet install script for Ubuntu and Debian
# Original author: Brandon Heller

# Fail on error
set -e

# Fail on unset var usage
set -o nounset

# Get directory containing mininet folder
MININET_DIR="$( cd -P "$( dirname "${BASH_SOURCE[0]}" )/../.." && pwd -P )"

# Set up build directory, which by default is the working directory
#  unless the working directory is a subdirectory of mininet,
#  in which case we use the directory containing mininet
BUILD_DIR="$(pwd -P)"
case $BUILD_DIR in
  $MININET_DIR/*) BUILD_DIR=$MININET_DIR;; # currect directory is a subdirectory
  *) BUILD_DIR=$BUILD_DIR;;
esac

# Location of CONFIG_NET_NS-enabled kernel(s)
KERNEL_LOC=http://www.openflow.org/downloads/mininet

# Attempt to identify Linux release

DIST=Unknown
RELEASE=Unknown
CODENAME=Unknown
ARCH=`uname -m`
if [ "$ARCH" = "x86_64" ]; then ARCH="amd64"; fi
if [ "$ARCH" = "i686" ]; then ARCH="i386"; fi

test -e /etc/debian_version && DIST="Debian"
grep Ubuntu /etc/lsb-release &> /dev/null && DIST="Ubuntu"
if [ "$DIST" = "Ubuntu" ] || [ "$DIST" = "Debian" ]; then
    # Truly non-interactive apt-get installation
    install='sudo DEBIAN_FRONTEND=noninteractive apt-get -y -q install'
    remove='sudo DEBIAN_FRONTEND=noninteractive apt-get -y -q remove'
    pkginst='sudo dpkg -i'
    update='sudo apt-get'
    # Prereqs for this script
    if ! which lsb_release &> /dev/null; then
        $install lsb-release
    fi
fi
test -e /etc/fedora-release && DIST="Fedora"
test -e /etc/redhat-release && DIST="RedHatEnterpriseServer"
test -e /etc/centos-release && DIST="CentOS"

if [ "$DIST" = "Fedora" -o "$DIST" = "RedHatEnterpriseServer" -o "$DIST" = "CentOS" ]; then
    install='sudo yum -y install'
    remove='sudo yum -y erase'
    pkginst='sudo rpm -ivh'
    update='sudo yum'
    # Prereqs for this script
    if ! which lsb_release &> /dev/null; then
        $install redhat-lsb-core
    fi
fi
test -e /etc/SuSE-release && DIST="SUSE Linux"
if [ "$DIST" = "SUSE Linux" ]; then
    install='sudo zypper --non-interactive install '
    remove='sudo zypper --non-interactive  remove '
    pkginst='sudo rpm -ivh'
    # Prereqs for this script
    if ! which lsb_release &> /dev/null; then
		$install openSUSE-release
    fi
fi
if which lsb_release &> /dev/null; then
    DIST=`lsb_release -is`
    RELEASE=`lsb_release -rs`
    CODENAME=`lsb_release -cs`
fi
echo "Detected Linux distribution: $DIST $RELEASE $CODENAME $ARCH"

# Kernel params

KERNEL_NAME=`uname -r`
KERNEL_HEADERS=kernel-headers-${KERNEL_NAME}

# Treat Raspbian as Debian
[ "$DIST" = 'Raspbian' ] && DIST='Debian'

<<<<<<< HEAD
DISTS='Ubuntu|Debian|Fedora|RedHatEnterpriseServer|SUSE LINUX|CentOS'
=======
DISTS='Ubuntu|Debian|Fedora|RedHatEnterpriseServer|SUSE LINUX'
>>>>>>> d1b0b32c
if ! echo $DIST | egrep "$DISTS" >/dev/null; then
    echo "Install.sh currently only supports $DISTS."
    exit 1
fi

# More distribution info
DIST_LC=`echo $DIST | tr [A-Z] [a-z]` # as lower case


# Determine whether version $1 >= version $2
# usage: if version_ge 1.20 1.2.3; then echo "true!"; fi
function version_ge {
    # sort -V sorts by *version number*
    latest=`printf "$1\n$2" | sort -V | tail -1`
    # If $1 is latest version, then $1 >= $2
    [ "$1" == "$latest" ]
}

<<<<<<< HEAD
# Attempt to identify Python version
PYTHON=${PYTHON:-python3}
if $PYTHON --version |& grep 'Python 2' > /dev/null; then
    PYTHON_VERSION=2; PYPKG=python; PIP=pip
else
    PYTHON_VERSION=3; PYPKG=python3; PIP=pip3
fi
echo "${PYTHON} is version ${PYTHON_VERSION}"
=======
# Attempt to detect Python version
PYTHON=${PYTHON:-python}
PRINTVERSION='import sys; print(sys.version_info)'
PYTHON_VERSION=unknown
for python in $PYTHON python2 python3; do
    if $python -c "$PRINTVERSION" |& grep 'major=2'; then
        PYTHON=$python; PYTHON_VERSION=2; PYPKG=python
        break
    elif $python -c "$PRINTVERSION" |& grep 'major=3'; then
        PYTHON=$python; PYTHON_VERSION=3; PYPKG=python3
        break
    fi
done
if [ "$PYTHON_VERSION" == unknown ]; then
    echo "Can't find a working python command ('$PYTHON' doesn't work.)"
    echo "You may wish to export PYTHON or install a working 'python'."
    exit 1
fi

echo "Detected Python (${PYTHON}) version ${PYTHON_VERSION}"
>>>>>>> d1b0b32c

# Kernel Deb pkg to be removed:
KERNEL_IMAGE_OLD=linux-image-2.6.26-33-generic

DRIVERS_DIR=/lib/modules/${KERNEL_NAME}/kernel/drivers/net

OVS_RELEASE=1.4.0
OVS_PACKAGE_LOC=https://github.com/downloads/mininet/mininet
OVS_BUILDSUFFIX=-ignore # was -2
OVS_PACKAGE_NAME=ovs-$OVS_RELEASE-core-$DIST_LC-$RELEASE-$ARCH$OVS_BUILDSUFFIX.tar
OVS_TAG=v$OVS_RELEASE

OF13_SWITCH_REV=${OF13_SWITCH_REV:-""}

function pre_build {
    cd $BUILD_DIR
    rm -rf openflow pox oftest oflops ofsoftswitch13 loxigen ivs ryu noxcore nox13oflib
}

function kernel {
    echo "Install Mininet-compatible kernel if necessary"
<<<<<<< HEAD
    # yum_update='sudo yum -y update'
    # apt_update='sudo apt-get update'
    # if [ "$DIST" = "Fedora" -o "$DIST" = "RedHatEnterpriseServer" -o "$DIST" = "CentOS" ]; then
    #     $yum_update
    # else
    #     $apt_update
    # fi
=======
>>>>>>> d1b0b32c
    $update update
    if ! $install linux-image-$KERNEL_NAME; then
        echo "Could not install linux-image-$KERNEL_NAME"
        echo "Skipping - assuming installed kernel is OK."
    fi
}

function kernel_clean {
    echo "Cleaning kernel..."

    # To save disk space, remove previous kernel
    if ! $remove $KERNEL_IMAGE_OLD; then
        echo $KERNEL_IMAGE_OLD not installed.
    fi

    # Also remove downloaded packages:
    rm -f $HOME/linux-headers-* $HOME/linux-image-*
}

# Install Mininet deps
function mn_deps {
    echo "Installing Mininet dependencies"
    if [ "$DIST" = "Fedora" -o "$DIST" = "RedHatEnterpriseServer" -o "$DIST" = "CentOS" ]; then
        $install gcc make socat psmisc xterm openssh-clients iperf \
            iproute telnet python-setuptools libcgroup-tools \
<<<<<<< HEAD
            ethtool help2man pyflakes pylint python-pep8 python-pexpect
=======
            ethtool help2man net-tools
        $install ${PYPKG}-pyflakes pylint ${PYPKG}-pep8-naming  \
            ${PYPKG}-pexpect
>>>>>>> d1b0b32c
    elif [ "$DIST" = "SUSE LINUX"  ]; then
		$install gcc make socat psmisc xterm openssh iperf \
			iproute telnet ${PYPKG}-setuptools libcgroup-tools \
			ethtool help2man python-pyflakes python3-pylint \
                        python-pep8 ${PYPKG}-pexpect ${PYPKG}-tk
    else  # Debian/Ubuntu
        pf=pyflakes
        # Starting around 20.04, installing pyflakes instead of pyflakes3
        # causes Python 2 to be installed, which is exactly NOT what we want.
        if [ `expr $RELEASE '>=' 20.04` = "1" ]; then
                pf=pyflakes3
        fi
        $install gcc make socat psmisc xterm ssh iperf telnet \
                 ethtool help2man $pf pylint pep8 \
                 net-tools \
                 ${PYPKG}-pexpect ${PYPKG}-tk
        # Install pip
        $install ${PYPKG}-pip || $install ${PYPKG}-pip-whl
        if ! ${PYTHON} -m pip -V; then
            if [ $PYTHON_VERSION == 2 ]; then
                wget https://bootstrap.pypa.io/2.6/get-pip.py
            else
                wget https://bootstrap.pypa.io/get-pip.py
            fi
            sudo ${PYTHON} get-pip.py
            rm get-pip.py
        fi
        $install iproute2 || $install iproute
        $install cgroup-tools || $install cgroup-bin
    fi

    echo "Installing Mininet core"
<<<<<<< HEAD
    pushd $MININET_DIR/containernet
=======
    pushd $MININET_DIR/mininet
>>>>>>> d1b0b32c
    sudo PYTHON=${PYTHON} make install
    popd
}

# Install Mininet documentation dependencies
function mn_doc {
    echo "Installing Mininet documentation dependencies"
    $install doxygen texlive-fonts-recommended
    if ! $install doxygen-latex; then
        echo "doxygen-latex not needed"
    fi
    sudo pip install doxypy
}

# The following will cause a full OF install, covering:
# -user switch
# The instructions below are an abbreviated version from
# http://www.openflowswitch.org/wk/index.php/Debian_Install
function of {
    echo "Installing OpenFlow reference implementation..."
    cd $BUILD_DIR
    $install autoconf automake libtool make gcc
    if [ "$DIST" = "Fedora" -o "$DIST" = "RedHatEnterpriseServer" -o "$DIST" = "CentOS" ]; then
        $install git pkgconfig glibc-devel
	elif [ "$DIST" = "SUSE LINUX"  ]; then
       $install git pkgconfig glibc-devel
    else
        $install git-core autotools-dev pkg-config libc6-dev
    fi
    # was: git clone git://openflowswitch.org/openflow.git
    # Use our own fork on github for now:
    git clone https://github.com/mininet/openflow.git
    cd $BUILD_DIR/openflow

    # Patch controller to handle more than 16 switches
    patch -p1 < $MININET_DIR/containernet/util/openflow-patches/controller.patch

    # Resume the install:
    ./boot.sh
    ./configure
    make
    sudo make install
    cd $BUILD_DIR
}

function of13 {
    echo "Installing OpenFlow 1.3 soft switch implementation..."
    cd $BUILD_DIR/
    $install git-core autoconf automake autotools-dev pkg-config \
        make gcc g++ libtool libc6-dev cmake libpcap-dev  \
        unzip libpcre3-dev flex bison libboost-dev
    if [ "$DIST" = "Ubuntu" ] && version_le $RELEASE 16.04; then
        $install libxerces-c2-dev
    else
        $install libxerces-c-dev
    fi
<<<<<<< HEAD

=======
>>>>>>> d1b0b32c
    if [ ! -d "ofsoftswitch13" ]; then
        git clone https://github.com/CPqD/ofsoftswitch13.git
        if [[ -n "$OF13_SWITCH_REV" ]]; then
            cd ofsoftswitch13
            git checkout ${OF13_SWITCH_REV}
            cd ..
        fi
    fi

    # Install netbee
    if [ ! -d "netbee" ]; then
        git clone https://github.com/netgroup-polito/netbee.git
    fi
    cd netbee/src
    cmake .
    make

    cd $BUILD_DIR
    sudo cp netbee/bin/libn*.so /usr/local/lib
    sudo ldconfig
    sudo cp -R netbee/include/ /usr/

    # Resume the install:
    cd $BUILD_DIR/ofsoftswitch13
    ./boot.sh
    ./configure
    make
    sudo make install
    cd $BUILD_DIR
}


function install_wireshark {
    if ! which wireshark; then
        echo "Installing Wireshark"
        if [ "$DIST" = "Fedora" -o "$DIST" = "RedHatEnterpriseServer" -o "$DIST" = "CentOS" ]; then
            $install wireshark wireshark-gnome
		elif [ "$DIST" = "SUSE LINUX"  ]; then
			$install wireshark
        else
            $install wireshark tshark
        fi
    fi

    # Copy coloring rules: OF is white-on-blue:
    echo "Optionally installing wireshark color filters"
    mkdir -p $HOME/.wireshark
    cp -n $MININET_DIR/containernet/util/colorfilters $HOME/.wireshark

    echo "Checking Wireshark version"
    WSVER=`wireshark -v | egrep -o '[0-9\.]+' | head -1`
    if version_ge $WSVER 1.12; then
        echo "Wireshark version $WSVER >= 1.12 - returning"
        return
    fi

    echo "Cloning LoxiGen and building openflow.lua dissector"
    cd $BUILD_DIR
    git clone https://github.com/floodlight/loxigen.git
    cd loxigen
    make wireshark

    # Copy into plugin directory
    # libwireshark0/ on 11.04; libwireshark1/ on later

    if [ "$ARCH" = "amd64" ]; then
        WSDIR=`find /usr/lib64 -type d -name 'wireshark*' | head -1`
	    if [ -z "$WSDIR" ]; then
            WSDIR=`find /usr/lib64 -type d -name 'libwireshark*' | head -1`
        fi
    else
        WSDIR=`find /usr/lib -type d -name 'wireshark*' | head -1`
        if [ -z "$WSDIR" ]; then
            WSDIR=`find /usr/lib -type d -name 'libwireshark*' | head -1`
        fi
    fi
    WSPLUGDIR=$WSDIR/plugins/
    PLUGIN=loxi_output/wireshark/openflow.lua
    sudo cp $PLUGIN $WSPLUGDIR
    echo "Copied openflow plugin $PLUGIN to $WSPLUGDIR"

    cd $BUILD_DIR
}


# Install Open vSwitch specific version Ubuntu package
function ubuntuOvs {
    echo "Creating and Installing Open vSwitch packages..."

    OVS_SRC=$BUILD_DIR/openvswitch
    OVS_TARBALL_LOC=http://openvswitch.org/releases

    if ! echo "$DIST" | egrep "Ubuntu|Debian" > /dev/null; then
        echo "OS must be Ubuntu or Debian"
        $cd BUILD_DIR
        return
    fi
    if [ "$DIST" = "Ubuntu" ] && ! version_ge $RELEASE 12.04; then
        echo "Ubuntu version must be >= 12.04"
        cd $BUILD_DIR
        return
    fi
    if [ "$DIST" = "Debian" ] && ! version_ge $RELEASE 7.0; then
        echo "Debian version must be >= 7.0"
        cd $BUILD_DIR
        return
    fi

    rm -rf $OVS_SRC
    mkdir -p $OVS_SRC
    cd $OVS_SRC

    if wget $OVS_TARBALL_LOC/openvswitch-$OVS_RELEASE.tar.gz 2> /dev/null; then
        tar xzf openvswitch-$OVS_RELEASE.tar.gz
    else
        echo "Failed to find OVS at $OVS_TARBALL_LOC/openvswitch-$OVS_RELEASE.tar.gz"
        cd $BUILD_DIR
        return
    fi

    # Remove any old packages

    $remove openvswitch-common openvswitch-datapath-dkms openvswitch-pki openvswitch-switch \
            openvswitch-controller || true

    # Get build deps
    $install build-essential fakeroot debhelper autoconf automake libssl-dev \
<<<<<<< HEAD
             pkg-config bzip2 openssl python-all procps python-qt4 \
             python-zopeinterface python-twisted-conch dkms dh-python dh-autoreconf \
=======
             pkg-config bzip2 openssl ${PYPKG}-all procps ${PYPKG}-qt4 \
             ${PYPKG}-zopeinterface ${PYPKG}-twisted-conch dkms dh-python dh-autoreconf \
>>>>>>> d1b0b32c
             uuid-runtime

    # Build OVS
    parallel=`grep processor /proc/cpuinfo | wc -l`
    cd $BUILD_DIR/openvswitch/openvswitch-$OVS_RELEASE
            DEB_BUILD_OPTIONS='parallel=$parallel nocheck' fakeroot debian/rules binary
    cd ..
    for pkg in common datapath-dkms pki switch; do
        pkg=openvswitch-${pkg}_$OVS_RELEASE*.deb
        echo "Installing $pkg"
        $pkginst $pkg
    done
    if $pkginst openvswitch-controller_$OVS_RELEASE*.deb 2>/dev/null; then
        echo "Ignoring error installing openvswitch-controller"
    fi

    /sbin/modinfo openvswitch
    sudo ovs-vsctl show
    # Switch can run on its own, but
    # Mininet should control the controller
    # This appears to only be an issue on Ubuntu/Debian
    if sudo service openvswitch-controller stop 2>/dev/null; then
        echo "Stopped running controller"
    fi
    if [ -e /etc/init.d/openvswitch-controller ]; then
        sudo update-rc.d openvswitch-controller disable
    fi
}


# Install Open vSwitch

function ovs {
    echo "Installing Open vSwitch..."

<<<<<<< HEAD
    if [ "$DIST" = "Fedora" -o "$DIST" = "RedHatEnterpriseServer" -o "$DIST" = "CentOS" ]; then
        $install openvswitch openvswitch-controller
=======
    if [ "$DIST" = "Fedora" -o "$DIST" = "RedHatEnterpriseServer" ]; then
        $install openvswitch
        if ! $install openvswitch-controller; then
            echo "openvswitch-controller not installed"
        fi
>>>>>>> d1b0b32c
        return
    fi

    if [ "$DIST" = "Ubuntu" ] && ! version_ge $RELEASE 14.04; then
        # Older Ubuntu versions need openvswitch-datapath/-dkms
        # Manually installing openvswitch-datapath may be necessary
        # for manually built kernel .debs using Debian's defective kernel
        # packaging, which doesn't yield usable headers.
        if ! dpkg --get-selections | grep openvswitch-datapath; then
            # If you've already installed a datapath, assume you
            # know what you're doing and don't need dkms datapath.
            # Otherwise, install it.
            $install openvswitch-datapath-dkms
        fi
    fi

    $install openvswitch-switch
    OVSC=""
    if $install openvswitch-controller; then
        OVSC="openvswitch-controller"
    else
        echo "Attempting to install openvswitch-testcontroller"
        if $install openvswitch-testcontroller; then
            OVSC="openvswitch-testcontroller"
        else
            echo "Failed - skipping openvswitch-testcontroller"
        fi
    fi
    if [ "$OVSC" ]; then
        # Switch can run on its own, but
        # Mininet should control the controller
        # This appears to only be an issue on Ubuntu/Debian
        if sudo service $OVSC stop 2>/dev/null; then
            echo "Stopped running controller"
        fi
        if [ -e /etc/init.d/$OVSC ]; then
            sudo update-rc.d $OVSC disable
        fi
    fi
    # This service seems to hang on 20.04
    if systemctl list-units | \
            grep status netplan-ovs-cleanup.service>&/dev/null; then
        echo 'TimeoutSec=10' | sudo EDITOR='tee -a' \
        sudo systemctl edit --full netplan-ovs-cleanup.service
    fi
}

function remove_ovs {
    pkgs=`dpkg --get-selections | grep openvswitch | awk '{ print $1;}'`
    echo "Removing existing Open vSwitch packages:"
    echo $pkgs
    if ! $remove $pkgs; then
        echo "Not all packages removed correctly"
    fi
    # For some reason this doesn't happen
    if scripts=`ls /etc/init.d/*openvswitch* 2>/dev/null`; then
        echo $scripts
        for s in $scripts; do
            s=$(basename $s)
            echo SCRIPT $s
            sudo service $s stop
            sudo rm -f /etc/init.d/$s
            sudo update-rc.d -f $s remove
        done
    fi
    echo "Done removing OVS"
}

function ivs {
    echo "Installing Indigo Virtual Switch..."

    IVS_SRC=$BUILD_DIR/ivs

    # Install dependencies
    $install gcc make
    if [ "$DIST" = "Fedora" -o "$DIST" = "RedHatEnterpriseServer" ]; then
        $install git pkgconfig libnl3-devel libcap-devel openssl-devel
    else
        $install git-core pkg-config libnl-3-dev libnl-route-3-dev \
            libnl-genl-3-dev
    fi

    # Install IVS from source
    cd $BUILD_DIR
<<<<<<< HEAD
    git clone https://github.com/floodlight/ivs $IVS_SRC
=======
    git clone git://github.com/floodlight/ivs $IVS_SRC
>>>>>>> d1b0b32c
    cd $IVS_SRC
    git submodule update --init
    make
    sudo make install
}

# Install RYU
function ryu {
    echo "Installing RYU..."

    # install Ryu dependencies"
    $install autoconf automake g++ libtool python make
    if [ "$DIST" = "Ubuntu" -o "$DIST" = "Debian" ]; then
<<<<<<< HEAD
        $install gcc python3-pip python3-dev libffi-dev libssl-dev \
            libxml2-dev libxslt1-dev zlib1g-dev
        sudo $PIP install --upgrade gevent pbr webob routes paramiko \\
            oslo.config
    fi

    # if needed, update python-six
    SIX_VER=`$PIP show six | grep Version | awk '{print $2}'`
    if version_ge 1.7.0 $SIX_VER; then
        echo "Installing python3-six version 1.7.0..."
        sudo $PIP install -I six==1.7.0
    fi
=======
        $install gcc ${PYPKG}-pip ${PYPKG}-dev libffi-dev libssl-dev \
            libxml2-dev libxslt1-dev zlib1g-dev
    fi

>>>>>>> d1b0b32c
    # fetch RYU
    cd $BUILD_DIR/
    git clone https://github.com/osrg/ryu.git ryu
    cd ryu

    # install ryu
<<<<<<< HEAD
    sudo $PIP install -r tools/pip-requires -r tools/optional-requires \
        -r tools/test-requires
    sudo $PYTHON setup.py install
=======
    sudo pip install -r tools/pip-requires -r tools/optional-requires \
        -r tools/test-requires
    sudo python setup.py install
>>>>>>> d1b0b32c

    # Add symbolic link to /usr/bin
    sudo ln -s ./bin/ryu-manager /usr/local/bin/ryu-manager
}

# Install NOX with tutorial files
function nox {
    echo "Installing NOX w/tutorial files..."

    # Install NOX deps:
    $install autoconf automake g++ libtool python ${PYPKG}-twisted \
		swig libssl-dev make
    if [ "$DIST" = "Debian" ]; then
        $install libboost1.35-dev
    elif [ "$DIST" = "Ubuntu" ]; then
        $install ${PYPKG}-dev libboost-dev
        $install libboost-filesystem-dev
        $install libboost-test-dev
    fi
    # Install NOX optional deps:
    $install libsqlite3-dev ${PYPKG}-simplejson

    # Fetch NOX destiny
    cd $BUILD_DIR/
    git clone https://github.com/noxrepo/nox-classic.git noxcore
    cd noxcore
    if ! git checkout -b destiny remotes/origin/destiny ; then
        echo "Did not check out a new destiny branch - assuming current branch is destiny"
    fi

    # Apply patches
    git checkout -b tutorial-destiny
    git am $MININET_DIR/containernet/util/nox-patches/*tutorial-port-nox-destiny*.patch
    if [ "$DIST" = "Ubuntu" ] && version_ge $RELEASE 12.04; then
        git am $MININET_DIR/containernet/util/nox-patches/*nox-ubuntu12-hacks.patch
    fi

    # Build
    ./boot.sh
    mkdir build
    cd build
    ../configure
    make -j3
    #make check

    # Add NOX_CORE_DIR env var:
    sed -i -e 's|# for examples$|&\nexport NOX_CORE_DIR=$BUILD_DIR/noxcore/build/src|' ~/.bashrc

    # To verify this install:
    #cd ~/noxcore/build/src
    #./nox_core -v -i ptcp:
}

# Install NOX Classic/Zaku for OpenFlow 1.3
function nox13 {
    echo "Installing NOX w/tutorial files..."

    # Install NOX deps:
    $install autoconf automake g++ libtool python ${PYPKG}-twisted \
        swig libssl-dev make
    if [ "$DIST" = "Debian" ]; then
        $install libboost1.35-dev
    elif [ "$DIST" = "Ubuntu" ]; then
        $install ${PYPKG}-dev libboost-dev
        $install libboost-filesystem-dev
        $install libboost-test-dev
    fi

    # Fetch NOX destiny
    cd $BUILD_DIR/
    git clone https://github.com/CPqD/nox13oflib.git
    cd nox13oflib

    # Build
    ./boot.sh
    mkdir build
    cd build
    ../configure
    make -j3
    #make check

    # To verify this install:
    #cd ~/nox13oflib/build/src
    #./nox_core -v -i ptcp:
}


# "Install" POX
function pox {
    echo "Installing POX into $BUILD_DIR/pox..."
    cd $BUILD_DIR
    git clone https://github.com/noxrepo/pox.git
}

# Install OFtest
function oftest {
    echo "Installing oftest..."

    # Install deps:
<<<<<<< HEAD
    $install tcpdump python3-scapy
=======
    $install tcpdump
    $install ${PYPKG}-scapy || sudo $PYTHON -m pip install scapy
>>>>>>> d1b0b32c

    # Install oftest:
    cd $BUILD_DIR/
    git clone https://github.com/floodlight/oftest
}

# Install cbench
function cbench {
    echo "Installing cbench..."

    if [ "$DIST" = "Fedora" -o "$DIST" = "RedHatEnterpriseServer" -o "$DIST" = "CentOS" ]; then
        $install net-snmp-devel libpcap-devel libconfig-devel
	elif [ "$DIST" = "SUSE LINUX"  ]; then
		$install net-snmp-devel libpcap-devel libconfig-devel
    else
        $install libsnmp-dev libpcap-dev libconfig-dev
    fi
    cd $BUILD_DIR/
    # was:  git clone git://gitosis.stanford.edu/oflops.git
    # Use our own fork on github for now:
    git clone https://github.com/mininet/oflops
    cd oflops
    sh boot.sh || true # possible error in autoreconf, so run twice
    sh boot.sh
    ./configure --with-openflow-src-dir=$BUILD_DIR/openflow
    make liboflops_test.la
    make
    sudo make install || true # make install fails; force past this
}

function vm_other {
    echo "Doing other Mininet VM setup tasks..."

    # Remove avahi-daemon, which may cause unwanted discovery packets to be
    # sent during tests, near link status changes:
    echo "Removing avahi-daemon"
    $remove avahi-daemon

    # was: Disable IPv6.  Add to /etc/modprobe.d/blacklist:
    #echo "Attempting to disable IPv6"
    #if [ "$DIST" = "Ubuntu" ]; then
    #    BLACKLIST=/etc/modprobe.d/blacklist.conf
    #else
    #    BLACKLIST=/etc/modprobe.d/blacklist
    #fi
    #sudo sh -c "echo 'blacklist net-pf-10\nblacklist ipv6' >> $BLACKLIST"
    echo "Disabling IPv6"
    # Disable IPv6
    if ! grep 'disable_ipv6' /etc/sysctl.conf; then
        echo 'Disabling IPv6'
        echo '
# Mininet: disable IPv6
net.ipv6.conf.all.disable_ipv6 = 1
net.ipv6.conf.default.disable_ipv6 = 1
net.ipv6.conf.lo.disable_ipv6 = 1' | sudo tee -a /etc/sysctl.conf > /dev/null
    fi
    # Since the above doesn't disable neighbor discovery, also do this:
    # disable via boot line, and also restore eth0 naming for VM use
    if ! grep 'ipv6.disable' /etc/default/grub; then
        sudo sed -i -e \
        's/GRUB_CMDLINE_LINUX_DEFAULT="/GRUB_CMDLINE_LINUX_DEFAULT="ipv6.disable=1 net.ifnames=0 /' \
        /etc/default/grub
        sudo update-grub
    fi
    # Disabling IPv6 breaks X11 forwarding via ssh
    line='AddressFamily inet'
    file='/etc/ssh/sshd_config'
    echo "Adding $line to $file"
    if ! grep "$line" $file > /dev/null; then
        echo "$line" | sudo tee -a $file > /dev/null
    fi

    # Enable command auto completion using sudo; modify ~/.bashrc:
    sed -i -e 's|# for examples$|&\ncomplete -cf sudo|' ~/.bashrc

    # Install tcpdump, cmd-line packet dump tool.  Also install gitk,
    # a graphical git history viewer.
    $install tcpdump gitk

    # Install common text editors
    $install vim nano emacs

    # Install NTP
    $install ntp

    # Install vconfig for VLAN example
    if [ "$DIST" = "Fedora" -o "$DIST" = "RedHatEnterpriseServer" -o "$DIST" = "CentOS" ]; then
        $install vconfig
    else
        $install vlan
    fi

    # Set git to colorize everything.
    git config --global color.diff auto
    git config --global color.status auto
    git config --global color.branch auto

    # Reduce boot screen opt-out delay. Modify timeout in /boot/grub/menu.lst to 1:
    if [ "$DIST" = "Debian" ]; then
        sudo sed -i -e 's/^timeout.*$/timeout         1/' /boot/grub/menu.lst
    fi

    # Clean unneeded debs:
    rm -f ~/linux-headers-* ~/linux-image-*
}

# Script to copy built OVS kernel module to where modprobe will
# find them automatically.  Removes the need to keep an environment variable
# for insmod usage, and works nicely with multiple kernel versions.
#
# The downside is that after each recompilation of OVS you'll need to
# re-run this script.  If you're using only one kernel version, then it may be
# a good idea to use a symbolic link in place of the copy below.
function modprobe {
    echo "Setting up modprobe for OVS kmod..."
    set +o nounset
    if [ -z "$OVS_KMODS" ]; then
      echo "OVS_KMODS not set. Aborting."
    else
      sudo cp $OVS_KMODS $DRIVERS_DIR
      sudo depmod -a ${KERNEL_NAME}
    fi
    set -o nounset
}

function all {
    if [ "$DIST" = "Fedora" ]; then
        printf "\nFedora 18+ support (still work in progress):\n"
        printf " * Fedora 18+ has kernel 3.10 RPMS in the updates repositories\n"
        printf " * Fedora 18+ has openvswitch 1.10 RPMS in the updates repositories\n"
        printf " * the install.sh script options [-bfnpvw] should work.\n"
        printf " * for a basic setup just try:\n"
        printf "       install.sh -fnpv\n\n"
        exit 3
    fi
    echo "Installing all packages except for -eix (doxypy, ivs, nox-classic)..."
    pre_build
    kernel
    mn_deps
    # Skip mn_doc (doxypy/texlive/fonts/etc.) because it's huge
    # mn_doc
    of
    install_wireshark
    ovs
    # We may add ivs once it's more mature
    # ivs
    # NOX-classic is deprecated, but you can install it manually if desired.
    # nox
    pox
    oftest
    cbench
    echo "Enjoy Mininet!"
}

# Restore disk space and remove sensitive files before shipping a VM.
function vm_clean {
    echo "Cleaning VM..."
    sudo apt-get clean
    sudo apt-get autoremove
    sudo rm -rf /tmp/*
    sudo rm -rf openvswitch*.tar.gz

    # Remove sensistive files
    history -c  # note this won't work if you have multiple bash sessions
    rm -f ~/.bash_history  # need to clear in memory and remove on disk
    rm -f ~/.ssh/id_rsa* ~/.ssh/known_hosts
    sudo rm -f ~/.ssh/authorized_keys*

    # Remove SSH keys and regenerate on boot
    echo 'Removing SSH keys from /etc/ssh/'
    sudo rm -f /etc/ssh/*key*
    if [ ! -e /etc/rc.local ]; then
        echo '#!/bin/bash' | sudo tee /etc/rc.local
        sudo chmod +x /etc/rc.local
    fi
    if ! grep mininet /etc/rc.local >& /dev/null; then
        sudo sed -i -e "s/exit 0//" /etc/rc.local || true
        echo '
# mininet: regenerate ssh keys if we deleted them
if ! stat -t /etc/ssh/*key* >/dev/null 2>&1; then
    /usr/sbin/dpkg-reconfigure openssh-server
fi
exit 0
' | sudo tee -a /etc/rc.local > /dev/null
        sudo chmod +x /etc/rc.local
    fi

    # Clear optional dev script for SSH keychain load on boot
    rm -f ~/.bash_profile

    # Remove leftover install script if any
    rm -f install-mininet-vm.sh

    # Clear git changes
    git config --global user.name "None"
    git config --global user.email "None"

    # Note: you can shrink the .vmdk in vmware using
    # vmware-vdiskmanager -k *.vmdk
    echo "Zeroing out disk blocks for efficient compaction..."
    time sudo dd if=/dev/zero of=/tmp/zero bs=1M || true
    sync ; sleep 1 ; sync ; sudo rm -f /tmp/zero

}

function usage {
    printf '\nUsage: %s [-abcdfhikmnprtvVwxy03]\n\n' $(basename $0) >&2

    printf 'This install script attempts to install useful packages\n' >&2
    printf 'for Mininet. It should (hopefully) work on Ubuntu 11.10+\n' >&2
    printf 'If you run into trouble, try\n' >&2
    printf 'installing one thing at a time, and looking at the \n' >&2
    printf 'specific installation function in this script.\n\n' >&2

    printf 'options:\n' >&2
    printf -- ' -a: (default) install (A)ll packages - good luck!\n' >&2
    printf -- ' -b: install controller (B)enchmark (oflops)\n' >&2
    printf -- ' -c: (C)lean up after kernel install\n' >&2
    printf -- ' -d: (D)elete some sensitive files from a VM image\n' >&2
    printf -- ' -e: install Mininet documentation/LaT(e)X dependencies\n' >&2
    printf -- ' -f: install Open(F)low\n' >&2
    printf -- ' -h: print this (H)elp message\n' >&2
    printf -- ' -i: install (I)ndigo Virtual Switch\n' >&2
    printf -- ' -k: install new (K)ernel\n' >&2
    printf -- ' -m: install Open vSwitch kernel (M)odule from source dir\n' >&2
    printf -- ' -n: install Mini(N)et dependencies + core files\n' >&2
    printf -- ' -p: install (P)OX OpenFlow Controller\n' >&2
    printf -- ' -r: remove existing Open vSwitch packages\n' >&2
    printf -- ' -s <dir>: place dependency (S)ource/build trees in <dir>\n' >&2
    printf -- ' -t: complete o(T)her Mininet VM setup tasks\n' >&2
    printf -- ' -v: install Open (V)switch\n' >&2
    printf -- ' -V <version>: install a particular version of Open (V)switch on Ubuntu\n' >&2
    printf -- ' -w: install OpenFlow (W)ireshark dissector\n' >&2
    printf -- ' -y: install R(y)u Controller\n' >&2
    printf -- ' -x: install NO(X) Classic OpenFlow controller\n' >&2
    printf -- ' -0: (default) -0[fx] installs OpenFlow 1.0 versions\n' >&2
    printf -- ' -3: -3[fx] installs OpenFlow 1.3 versions\n' >&2
    exit 2
}

OF_VERSION=1.0

if [ $# -eq 0 ]
then
    all
else
    while getopts 'abcdefhikmnprs:tvV:wxy03' OPTION
    do
      case $OPTION in
      a)    all;;
      b)    cbench;;
      c)    kernel_clean;;
      d)    vm_clean;;
      e)    mn_doc;;
      f)    case $OF_VERSION in
            1.0) of;;
            1.3) of13;;
            *)  echo "Invalid OpenFlow version $OF_VERSION";;
            esac;;
      h)    usage;;
      i)    ivs;;
      k)    kernel;;
      m)    modprobe;;
      n)    mn_deps;;
      p)    pox;;
      r)    remove_ovs;;
      s)    mkdir -p $OPTARG; # ensure the directory is created
            BUILD_DIR="$( cd -P "$OPTARG" && pwd )"; # get the full path
            echo "Dependency installation directory: $BUILD_DIR";;
      t)    vm_other;;
      v)    ovs;;
      V)    OVS_RELEASE=$OPTARG;
            ubuntuOvs;;
      w)    install_wireshark;;
      x)    case $OF_VERSION in
            1.0) nox;;
            1.3) nox13;;
            *)  echo "Invalid OpenFlow version $OF_VERSION";;
            esac;;
      y)    ryu;;
      0)    OF_VERSION=1.0;;
      3)    OF_VERSION=1.3;;
      ?)    usage;;
      esac
    done
    shift $(($OPTIND - 1))
fi<|MERGE_RESOLUTION|>--- conflicted
+++ resolved
@@ -85,11 +85,7 @@
 # Treat Raspbian as Debian
 [ "$DIST" = 'Raspbian' ] && DIST='Debian'
 
-<<<<<<< HEAD
 DISTS='Ubuntu|Debian|Fedora|RedHatEnterpriseServer|SUSE LINUX|CentOS'
-=======
-DISTS='Ubuntu|Debian|Fedora|RedHatEnterpriseServer|SUSE LINUX'
->>>>>>> d1b0b32c
 if ! echo $DIST | egrep "$DISTS" >/dev/null; then
     echo "Install.sh currently only supports $DISTS."
     exit 1
@@ -108,16 +104,6 @@
     [ "$1" == "$latest" ]
 }
 
-<<<<<<< HEAD
-# Attempt to identify Python version
-PYTHON=${PYTHON:-python3}
-if $PYTHON --version |& grep 'Python 2' > /dev/null; then
-    PYTHON_VERSION=2; PYPKG=python; PIP=pip
-else
-    PYTHON_VERSION=3; PYPKG=python3; PIP=pip3
-fi
-echo "${PYTHON} is version ${PYTHON_VERSION}"
-=======
 # Attempt to detect Python version
 PYTHON=${PYTHON:-python}
 PRINTVERSION='import sys; print(sys.version_info)'
@@ -138,7 +124,6 @@
 fi
 
 echo "Detected Python (${PYTHON}) version ${PYTHON_VERSION}"
->>>>>>> d1b0b32c
 
 # Kernel Deb pkg to be removed:
 KERNEL_IMAGE_OLD=linux-image-2.6.26-33-generic
@@ -160,16 +145,6 @@
 
 function kernel {
     echo "Install Mininet-compatible kernel if necessary"
-<<<<<<< HEAD
-    # yum_update='sudo yum -y update'
-    # apt_update='sudo apt-get update'
-    # if [ "$DIST" = "Fedora" -o "$DIST" = "RedHatEnterpriseServer" -o "$DIST" = "CentOS" ]; then
-    #     $yum_update
-    # else
-    #     $apt_update
-    # fi
-=======
->>>>>>> d1b0b32c
     $update update
     if ! $install linux-image-$KERNEL_NAME; then
         echo "Could not install linux-image-$KERNEL_NAME"
@@ -195,13 +170,9 @@
     if [ "$DIST" = "Fedora" -o "$DIST" = "RedHatEnterpriseServer" -o "$DIST" = "CentOS" ]; then
         $install gcc make socat psmisc xterm openssh-clients iperf \
             iproute telnet python-setuptools libcgroup-tools \
-<<<<<<< HEAD
-            ethtool help2man pyflakes pylint python-pep8 python-pexpect
-=======
             ethtool help2man net-tools
         $install ${PYPKG}-pyflakes pylint ${PYPKG}-pep8-naming  \
             ${PYPKG}-pexpect
->>>>>>> d1b0b32c
     elif [ "$DIST" = "SUSE LINUX"  ]; then
 		$install gcc make socat psmisc xterm openssh iperf \
 			iproute telnet ${PYPKG}-setuptools libcgroup-tools \
@@ -234,11 +205,7 @@
     fi
 
     echo "Installing Mininet core"
-<<<<<<< HEAD
     pushd $MININET_DIR/containernet
-=======
-    pushd $MININET_DIR/mininet
->>>>>>> d1b0b32c
     sudo PYTHON=${PYTHON} make install
     popd
 }
@@ -295,10 +262,6 @@
     else
         $install libxerces-c-dev
     fi
-<<<<<<< HEAD
-
-=======
->>>>>>> d1b0b32c
     if [ ! -d "ofsoftswitch13" ]; then
         git clone https://github.com/CPqD/ofsoftswitch13.git
         if [[ -n "$OF13_SWITCH_REV" ]]; then
@@ -426,13 +389,8 @@
 
     # Get build deps
     $install build-essential fakeroot debhelper autoconf automake libssl-dev \
-<<<<<<< HEAD
-             pkg-config bzip2 openssl python-all procps python-qt4 \
-             python-zopeinterface python-twisted-conch dkms dh-python dh-autoreconf \
-=======
              pkg-config bzip2 openssl ${PYPKG}-all procps ${PYPKG}-qt4 \
              ${PYPKG}-zopeinterface ${PYPKG}-twisted-conch dkms dh-python dh-autoreconf \
->>>>>>> d1b0b32c
              uuid-runtime
 
     # Build OVS
@@ -468,16 +426,11 @@
 function ovs {
     echo "Installing Open vSwitch..."
 
-<<<<<<< HEAD
     if [ "$DIST" = "Fedora" -o "$DIST" = "RedHatEnterpriseServer" -o "$DIST" = "CentOS" ]; then
-        $install openvswitch openvswitch-controller
-=======
-    if [ "$DIST" = "Fedora" -o "$DIST" = "RedHatEnterpriseServer" ]; then
         $install openvswitch
         if ! $install openvswitch-controller; then
             echo "openvswitch-controller not installed"
         fi
->>>>>>> d1b0b32c
         return
     fi
 
@@ -562,11 +515,7 @@
 
     # Install IVS from source
     cd $BUILD_DIR
-<<<<<<< HEAD
-    git clone https://github.com/floodlight/ivs $IVS_SRC
-=======
     git clone git://github.com/floodlight/ivs $IVS_SRC
->>>>>>> d1b0b32c
     cd $IVS_SRC
     git submodule update --init
     make
@@ -580,40 +529,19 @@
     # install Ryu dependencies"
     $install autoconf automake g++ libtool python make
     if [ "$DIST" = "Ubuntu" -o "$DIST" = "Debian" ]; then
-<<<<<<< HEAD
-        $install gcc python3-pip python3-dev libffi-dev libssl-dev \
-            libxml2-dev libxslt1-dev zlib1g-dev
-        sudo $PIP install --upgrade gevent pbr webob routes paramiko \\
-            oslo.config
-    fi
-
-    # if needed, update python-six
-    SIX_VER=`$PIP show six | grep Version | awk '{print $2}'`
-    if version_ge 1.7.0 $SIX_VER; then
-        echo "Installing python3-six version 1.7.0..."
-        sudo $PIP install -I six==1.7.0
-    fi
-=======
         $install gcc ${PYPKG}-pip ${PYPKG}-dev libffi-dev libssl-dev \
             libxml2-dev libxslt1-dev zlib1g-dev
     fi
 
->>>>>>> d1b0b32c
     # fetch RYU
     cd $BUILD_DIR/
     git clone https://github.com/osrg/ryu.git ryu
     cd ryu
 
     # install ryu
-<<<<<<< HEAD
-    sudo $PIP install -r tools/pip-requires -r tools/optional-requires \
-        -r tools/test-requires
-    sudo $PYTHON setup.py install
-=======
     sudo pip install -r tools/pip-requires -r tools/optional-requires \
         -r tools/test-requires
     sudo python setup.py install
->>>>>>> d1b0b32c
 
     # Add symbolic link to /usr/bin
     sudo ln -s ./bin/ryu-manager /usr/local/bin/ryu-manager
@@ -713,12 +641,8 @@
     echo "Installing oftest..."
 
     # Install deps:
-<<<<<<< HEAD
-    $install tcpdump python3-scapy
-=======
     $install tcpdump
     $install ${PYPKG}-scapy || sudo $PYTHON -m pip install scapy
->>>>>>> d1b0b32c
 
     # Install oftest:
     cd $BUILD_DIR/
