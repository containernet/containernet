# lint Python modules using external checkers.
#
# This is the main checker controlling the other ones and the reports
# generation. It is itself both a raw checker and an astng checker in order
# to:
# * handle message activation / deactivation at the module level
# * handle some basic but necessary stats'data (number of classes, methods...)
#
[MASTER]

# Specify a configuration file.
#rcfile=

# Python code to execute, usually for sys.path manipulation such as
# pygtk.require().
#init-hook=

# Profiled execution.
profile=no

# Add <file or directory> to the black list. It should be a base name, not a
# path. You may set this option multiple times.
ignore=CVS

# Pickle collected data for later comparisons.
persistent=yes

# List of plugins (as comma separated values of python modules names) to load,
# usually to register additional checkers.
load-plugins=


[MESSAGES CONTROL]

# Enable the message, report, category or checker with the given id(s). You can
# either give multiple identifier separated by comma (,) or put this option
# multiple time.
#enable=

# Disable the message, report, category or checker with the given id(s). You
# can either give multiple identifier separated by comma (,) or put this option
# multiple time (only on the command line, not in the configuration file where
# it should appear only once).
#
# Note: we may want to re-enable some of these at some point, but many of them
# are just style issues rather than errors.
#
disable=pointless-except, invalid-name, super-init-not-called, fixme, star-args,
        too-many-instance-attributes, too-few-public-methods,
        too-many-locals, too-many-public-methods, duplicate-code, bad-whitespace,
<<<<<<< HEAD
        locally-disabled, locally-enabled
=======
        locally-disabled, locally-enabled, bad-continuation,
        useless-object-inheritance, unnecessary-pass, no-else-return,
        no-else-raise, no-else-continue, super-with-arguments
>>>>>>> d1b0b32c

# bad-continuation, wrong-import-order

[REPORTS]

# Set the output format. Available formats are text, parseable, colorized, msvs
# (visual studio) and html
output-format=colorized
msg-template='{path}:{line}: [{msg_id}({symbol}), {obj}] {msg}'

# Include message's id in output
include-ids=yes

# Put messages in a separate file for each module / package specified on the
# command line instead of printing them on stdout. Reports (if any) will be
# written in a file name "pylint_global.[txt|html]".
files-output=no

# Tells whether to display a full report or only the messages
reports=no

# Python expression which should return a note less than 10 (10 is the highes
# note). You have access to the variables errors warning, statement which
# respectivly contain the number of errors / warnings messages and the total
# number of statements analyzed. This is used by the global evaluation repor
# (R0004).
evaluation=10.0 - ((float(5 * error + warning + refactor + convention) / statement) * 10)

# Add a comment according to your evaluation note. This is used by the global
# evaluation report (R0004).
comment=no

# Enable the report(s) with the given id(s).
#enable-report=

# Disable the report(s) with the given id(s).
#disable-report=


# checks for :
# * doc strings
# * modules / classes / functions / methods / arguments / variables name
# * number of arguments, local variables, branchs, returns and statements in
# functions, methods
# * required module attributes
# * dangerous default values as arguments
# * redefinition of function / method / class
# * uses of the global statemen
#
[BASIC]

# Required attributes for module, separated by a comma
required-attributes=

# Regular expression which should only match functions or classes name which do
# not require a docstring
no-docstring-rgx=__.*__

# Regular expression which should only match correct module names
module-rgx=(([a-z_][a-z0-9_]*)|([A-Z][a-zA-Z0-9]+))$

# Regular expression which should only match correct module level names
const-rgx=(([A-Z_][A-Z0-9_]*)|(__.*__))$

# Regular expression which should only match correct class names
class-rgx=[A-Z_][a-zA-Z0-9]+$

# Regular expression which should only match correct function names
function-rgx=[a-z_][a-z0-9]{2,30}$

# Regular expression which should only match correct method names
method-rgx=[a-z_][a-z0-9]{2,30}$

# Regular expression which should only match correct instance attribute names
attr-rgx=[a-z_][a-z0-9_]{2,30}$

# Regular expression which should only match correct argument names
argument-rgx=[a-z_][a-z0-9_]{2,30}$

# Regular expression which should only match correct variable names
variable-rgx=[a-z_][a-z0-9]{2,30}$

# Regular expression which should only match correct list comprehension /
# generator expression variable names
inlinevar-rgx=[A-Za-z_][A-Za-z0-9_]*$

# Good variable names which should always be accepted, separated by a comma
good-names=i,j,k,ex,Run,_

# Bad variable names which should always be refused, separated by a comma
bad-names=foo,bar,baz,toto,tutu,tata

# List of builtins function names that should not be used, separated by a comma
bad-functions=map,filter,apply,inpu


# try to find bugs in the code using type inference
#
[TYPECHECK]

# Tells wether missing members accessed in mixin class should be ignored. A
# mixin class is detected if its name ends with "mixin" (case insensitive).
ignore-mixin-members=yes

# List of classes names for which member attributes should not be checked
# (useful for classes with attributes dynamicaly set).
ignored-classes=SQLObjec

# When zope mode is activated, add a predefined set of Zope acquired attributes
# to generated-members.
zope=no

# List of members which are set dynamically and missed by pylint inference
# system, and so shouldn't trigger E0201 when accessed.
generated-members=REQUEST,acl_users,aq_paren


# checks for
# * unused variables / imports
# * undefined variables
# * redefinition of variable from builtins or from an outer scope
# * use of variable before assigmen
#
[VARIABLES]

# Tells wether we should check for unused import in __init__ files.
init-import=no

# A regular expression matching names used for dummy variables (i.e. not used).
dummy-variables-rgx=_|dummy

# List of additional names supposed to be defined in builtins. Remember tha
# you should avoid to define new builtins when possible.
additional-builtins=


# checks for :
# * methods without self as first argumen
# * overridden methods signature
# * access only to existant members via self
# * attributes not defined in the __init__ method
# * supported interfaces implementation
# * unreachable code
#
[CLASSES]

# List of interface methods to ignore, separated by a comma. This is used for
# instance to not check methods defines in Zope's Interface base class.
ignore-iface-methods=isImplementedBy,deferred,extends,names,namesAndDescriptions,queryDescriptionFor,getBases,getDescriptionFor,getDoc,getName,getTaggedValue,getTaggedValueTags,isEqualOrExtendedBy,setTaggedValue,isImplementedByInstancesOf,adaptWith,is_implemented_by

# List of method names used to declare (i.e. assign) instance attributes.
defining-attr-methods=__init__,__new__,setUp,build


# checks for sign of poor/misdesign:
# * number of methods, attributes, local variables...
# * size, complexity of functions, methods
#
[DESIGN]

# Maximum number of arguments for function / method
max-args=5

# Maximum number of locals for function / method body
max-locals=15

# Maximum number of return / yield for function / method body
max-returns=6

# Maximum number of branch for function / method body
max-branchs=12

# Maximum number of statements in function / method body
max-statements=50

# Maximum number of parents for a class (see R0901).
max-parents=7

# Maximum number of attributes for a class (see R0902).
max-attributes=7

# Minimum number of public methods for a class (see R0903).
min-public-methods=2

# Maximum number of public methods for a class (see R0904).
max-public-methods=20


# checks for
# * external modules dependencies
# * relative / wildcard imports
# * cyclic imports
# * uses of deprecated modules
#
[IMPORTS]

# Deprecated modules which should not be used, separated by a comma
deprecated-modules=regsub,string,TERMIOS,Bastion,rexec

# Create a graph of every (i.e. internal and external) dependencies in the
# given file (report R0402 must not be disabled)
import-graph=

# Create a graph of external dependencies in the given file (report R0402 mus
# not be disabled)
ext-import-graph=

# Create a graph of internal dependencies in the given file (report R0402 mus
# not be disabled)
int-import-graph=


# checks for :
# * unauthorized constructions
# * strict indentation
# * line length
# * use of <> instead of !=
#
[FORMAT]

# Maximum number of characters on a single line.
max-line-length=80

# Maximum number of lines in a module
# XXX 1500 -> 4000 for miniedit.py
max-module-lines=4000

# String used as indentation unit. This is usually " " (4 spaces) or "\t" (1
# tab).
indent-string='    '


# checks for:
# * warning notes in the code like FIXME, XXX
# * PEP 263: source code with non ascii character but no encoding declaration
#
[MISCELLANEOUS]

# List of note tags to take in consideration, separated by a comma.
notes=FIXME,XXX,TODO


# checks for similarities and duplicated code. This computation may be
# memory / CPU intensive, so you should disable it if you experiments some
# problems.
#
[SIMILARITIES]

# Minimum lines number of a similarity.
min-similarity-lines=4

# Ignore comments when computing similarities.
ignore-comments=yes

# Ignore docstrings when computing similarities.
ignore-docstrings=yes<|MERGE_RESOLUTION|>--- conflicted
+++ resolved
@@ -48,13 +48,9 @@
 disable=pointless-except, invalid-name, super-init-not-called, fixme, star-args,
         too-many-instance-attributes, too-few-public-methods,
         too-many-locals, too-many-public-methods, duplicate-code, bad-whitespace,
-<<<<<<< HEAD
-        locally-disabled, locally-enabled
-=======
         locally-disabled, locally-enabled, bad-continuation,
         useless-object-inheritance, unnecessary-pass, no-else-return,
         no-else-raise, no-else-continue, super-with-arguments
->>>>>>> d1b0b32c
 
 # bad-continuation, wrong-import-order
 
