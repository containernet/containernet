"""
link.py: interface and link abstractions for mininet

It seems useful to bundle functionality for interfaces into a single
class.

Also it seems useful to enable the possibility of multiple flavors of
links, including:

- simple veth pairs
- tunneled links
- patchable links (which can be disconnected and reconnected via a patchbay)
- link simulators (e.g. wireless)

Basic division of labor:

  Nodes: know how to execute commands
  Intfs: know how to configure themselves
  Links: know how to connect nodes together

Intf: basic interface object that can configure itself
TCIntf: interface with bandwidth limiting and delay via tc

Link: basic link class for creating veth pairs
"""

import re

from mininet.log import info, error, debug
from mininet.util import makeIntfPair

# Make pylint happy:
# pylint: disable=too-many-arguments


class Intf( object ):

    "Basic interface object that can configure itself."

    def __init__( self, name, node=None, port=None, link=None,
                  mac=None, **params ):
        """name: interface name (e.g. h1-eth0)
           node: owning node (where this intf most likely lives)
           link: parent link if we're part of a link
           other arguments are passed to config()"""
        self.node = node
        self.name = name
        self.link = link
        self.mac = mac
        self.ip, self.prefixLen = None, None

        # if interface is lo, we know the ip is 127.0.0.1.
        # This saves an ifconfig command per node
        if self.name == 'lo':
            self.ip = '127.0.0.1'
            self.prefixLen = 8
        # Add to node (and move ourselves if necessary )
        if node:
            moveIntfFn = params.pop( 'moveIntfFn', None )
            if moveIntfFn:
                node.addIntf( self, port=port, moveIntfFn=moveIntfFn )
            else:
                node.addIntf( self, port=port )
        # Save params for future reference
        self.params = params
        self.config( **params )

    def cmd( self, *args, **kwargs ):
        "Run a command in our owning node"
        return self.node.cmd( *args, **kwargs )

    def ifconfig( self, *args ):
        "Configure ourselves using ifconfig"
        return self.cmd( 'ifconfig', self.name, *args )

    def setIP( self, ipstr, prefixLen=None, overwrite=True ):
        """Set our IP address"""
        # This is a sign that we should perhaps rethink our prefix
        # mechanism and/or the way we specify IP addresses

        # remove all old adresses (to remove side effects)
        # this is needed after the swtich from "ifconfig" to "ip"
        if overwrite:
            self.cmd("ip", "address", "flush", "dev", self.name)
        # add the new address
        if '/' in ipstr:
            self.ip, self.prefixLen = ipstr.split( '/' )
            return self.cmd('ip', 'address', 'add', ipstr, 'dev', self.name)
        else:
            if prefixLen is None:
                raise Exception( 'No prefix length set for IP address %s'
                                 % ( ipstr, ) )
            self.ip, self.prefixLen = ipstr, prefixLen
            return self.cmd('ip', 'address', 'add', '%s/%s' % (ipstr, prefixLen), 'dev', self.name)

    def setMAC( self, macstr ):
        """Set the MAC address for an interface.
           macstr: MAC address as string"""
        self.mac = macstr
        return ( self.ifconfig( 'down' ) +
                 self.ifconfig( 'hw', 'ether', macstr ) +
                 self.ifconfig( 'up' ) )

    _ipMatchRegex = re.compile( r'\d+\.\d+\.\d+\.\d+' )
    _macMatchRegex = re.compile( r'..:..:..:..:..:..' )

    def updateIP( self ):
        "Return updated IP address based on ifconfig"
        # use pexec instead of node.cmd so that we dont read
        # backgrounded output from the cli.
        ifconfig, _err, _exitCode = self.node.pexec(
            'ifconfig %s' % self.name )
        ips = self._ipMatchRegex.findall( ifconfig )
        self.ip = ips[ 0 ] if ips else None
        return self.ip

    def updateMAC( self ):
        "Return updated MAC address based on ifconfig"
        ifconfig = self.ifconfig()
        macs = self._macMatchRegex.findall( ifconfig )
        self.mac = macs[ 0 ] if macs else None
        return self.mac

    # Instead of updating ip and mac separately,
    # use one ifconfig call to do it simultaneously.
    # This saves an ifconfig command, which improves performance.

    def updateAddr( self ):
        "Return IP address and MAC address based on ifconfig."
        ifconfig = self.ifconfig()
        ips = self._ipMatchRegex.findall( ifconfig )
        macs = self._macMatchRegex.findall( ifconfig )
        self.ip = ips[ 0 ] if ips else None
        self.mac = macs[ 0 ] if macs else None
        return self.ip, self.mac

    def IP( self ):
        "Return IP address"
        return self.ip

    def MAC( self ):
        "Return MAC address"
        return self.mac

    def isUp( self, setUp=False ):
        "Return whether interface is up"
        if setUp:
            cmdOutput = self.ifconfig( 'up' )
            # no output / command output indicates success
            if (len(cmdOutput) > 0
                    and "ifconfig" not in cmdOutput):
                error( "Error setting %s up: %s " % ( self.name, cmdOutput ) )
                return False
            else:
                return True
        else:
            return "UP" in self.ifconfig()

    def rename( self, newname ):
        "Rename interface"
        if self.node and self.name in self.node.nameToIntf:
            # rename intf in node's nameToIntf
            self.node.nameToIntf[newname] = self.node.nameToIntf.pop(self.name)
        self.ifconfig( 'down' )
        result = self.cmd( 'ip link set', self.name, 'name', newname )
        self.name = newname
        self.ifconfig( 'up' )
        return result

    # The reason why we configure things in this way is so
    # That the parameters can be listed and documented in
    # the config method.
    # Dealing with subclasses and superclasses is slightly
    # annoying, but at least the information is there!

    def setParam( self, results, method, **param ):
        """Internal method: configure a *single* parameter
           results: dict of results to update
           method: config method name
           param: arg=value (ignore if value=None)
           value may also be list or dict"""
        name, value = list( param.items() )[ 0 ]
        f = getattr( self, method, None )
        if not f or value is None:
            return None
        if isinstance( value, list ):
            result = f( *value )
        elif isinstance( value, dict ):
            result = f( **value )
        else:
            result = f( value )
        results[ name ] = result
        return result

    def config( self, mac=None, ip=None, ifconfig=None,
                up=True, **_params ):
        """Configure Node according to (optional) parameters:
           mac: MAC address
           ip: IP address
           ifconfig: arbitrary interface configuration
           Subclasses should override this method and call
           the parent class's config(**params)"""
        # If we were overriding this method, we would call
        # the superclass config method here as follows:
        # r = Parent.config( **params )
        r = {}
        self.setParam( r, 'setMAC', mac=mac )
        self.setParam( r, 'setIP', ip=ip )
        self.setParam( r, 'isUp', up=up )
        self.setParam( r, 'ifconfig', ifconfig=ifconfig )
        return r

    def delete( self ):
        "Delete interface"
        self.cmd( 'ip link del ' + self.name )
        # We used to do this, but it slows us down:
        # if self.node.inNamespace:
        # Link may have been dumped into root NS
        # quietRun( 'ip link del ' + self.name )
        self.node.delIntf( self )
        self.link = None
<<<<<<< HEAD

        # call detach if we have a OVSSwitch (just to be sure)
        if isinstance( self.node, mininet.node.OVSSwitch ):
            self.node.detach(self)
=======
>>>>>>> d1b0b32c

    def status( self ):
        "Return intf status as a string"
        links, _err, _result = self.node.pexec( 'ip link show' )
        if self.name in links:
            return "OK"
        else:
            return "MISSING"

    def __repr__( self ):
        return '<%s %s>' % ( self.__class__.__name__, self.name )

    def __str__( self ):
        return self.name


class TCIntf( Intf ):
    """Interface customized by tc (traffic control) utility
       Allows specification of bandwidth limits (various methods)
       as well as delay, loss and max queue length"""

    # The parameters we use seem to work reasonably up to 1 Gb/sec
    # For higher data rates, we will probably need to change them.
    bwParamMax = 1000

    def bwCmds( self, bw=None, speedup=0, use_hfsc=False, use_tbf=False,
                latency_ms=None, enable_ecn=False, enable_red=False ):
        "Return tc commands to set bandwidth"

        cmds, parent = [], ' root '

        if bw and ( bw < 0 or bw > self.bwParamMax ):
            error( 'Bandwidth limit', bw, 'is outside supported range 0..%d'
                   % self.bwParamMax, '- ignoring\n' )
        elif bw is not None:
            # BL: this seems a bit brittle...
            if ( speedup > 0 and
                 self.node.name[0:1] == 's' ):
                bw = speedup
            # This may not be correct - we should look more closely
            # at the semantics of burst (and cburst) to make sure we
            # are specifying the correct sizes. For now I have used
            # the same settings we had in the mininet-hifi code.
            if use_hfsc:
                cmds += [ '%s qdisc add dev %s root handle 5:0 hfsc default 1',
                          '%s class add dev %s parent 5:0 classid 5:1 hfsc sc '
                          + 'rate %fMbit ul rate %fMbit' % ( bw, bw ) ]
            elif use_tbf:
                if latency_ms is None:
                    latency_ms = 15.0 * 8 / bw
                cmds += [ '%s qdisc add dev %s root handle 5: tbf ' +
                          'rate %fMbit burst 15000 latency %fms' %
                          ( bw, latency_ms ) ]
            else:
                cmds += [ '%s qdisc add dev %s root handle 5:0 htb default 1',
                          '%s class add dev %s parent 5:0 classid 5:1 htb ' +
                          'rate %fMbit burst 15k' % bw ]
            parent = ' parent 5:1 '

            # ECN or RED
            if enable_ecn:
                cmds += [ '%s qdisc add dev %s' + parent +
                          'handle 6: red limit 1000000 ' +
                          'min 30000 max 35000 avpkt 1500 ' +
                          'burst 20 ' +
                          'bandwidth %fmbit probability 1 ecn' % bw ]
                parent = ' parent 6: '
            elif enable_red:
                cmds += [ '%s qdisc add dev %s' + parent +
                          'handle 6: red limit 1000000 ' +
                          'min 30000 max 35000 avpkt 1500 ' +
                          'burst 20 ' +
                          'bandwidth %fmbit probability 1' % bw ]
                parent = ' parent 6: '
        return cmds, parent

    @staticmethod
    def delayCmds( parent, delay=None, jitter=None,
                   loss=None, max_queue_size=None ):
        "Internal method: return tc commands for delay and loss"
        cmds = []
<<<<<<< HEAD
        # if delay and float(delay) < 0:
        #     error( 'Negative delay', delay, '\n' )
        # elif jitter and float(jitter) < 0:
        #     error( 'Negative jitter', jitter, '\n' )
        # elif loss and ( float(loss) < 0 or float(loss) > 100 ):
=======
>>>>>>> d1b0b32c
        if loss and ( loss < 0 or loss > 100 ):
            error( 'Bad loss percentage', loss, '%%\n' )
        else:
            # Delay/jitter/loss/max queue size
            netemargs = '%s%s%s%s' % (
                'delay %s ' % delay if delay is not None else '',
                '%s ' % jitter if jitter is not None else '',
                'loss %.5f ' % loss if (loss is not None and loss > 0) else '',
                'limit %d' % max_queue_size if max_queue_size is not None
                else '' )
            if netemargs:
                cmds = [ '%s qdisc add dev %s ' + parent +
                         ' handle 10: netem ' +
                         netemargs ]
                parent = ' parent 10:1 '
        return cmds, parent

    def tc( self, cmd, tc='tc' ):
        "Execute tc command for our interface"
        c = cmd % (tc, self)  # Add in tc command and our name
        debug(" *** executing command: %s\n" % c)
        return self.cmd( c )

    # pylint: disable=arguments-differ
    def config( self, bw=None, delay=None, jitter=None, loss=None,
                gro=False, txo=True, rxo=True,
                speedup=0, use_hfsc=False, use_tbf=False,
                latency_ms=None, enable_ecn=False, enable_red=False,
                max_queue_size=None, **params ):
        """Configure the port and set its properties.
           bw: bandwidth in b/s (e.g. '10m')
           delay: transmit delay (e.g. '1ms' )
           jitter: jitter (e.g. '1ms')
           loss: loss (e.g. '1%' )
           gro: enable GRO (False)
           txo: enable transmit checksum offload (True)
           rxo: enable receive checksum offload (True)
           speedup: experimental switch-side bw option
           use_hfsc: use HFSC scheduling
           use_tbf: use TBF scheduling
           latency_ms: TBF latency parameter
           enable_ecn: enable ECN (False)
           enable_red: enable RED (False)
           max_queue_size: queue limit parameter for netem"""

        # Support old names for parameters
        gro = not params.pop( 'disable_gro', not gro )

        result = Intf.config( self, **params)

        def on( isOn ):
            "Helper method: bool -> 'on'/'off'"
            return 'on' if isOn else 'off'

        # Set offload parameters with ethool
        self.cmd( 'ethtool -K', self,
                  'gro', on( gro ),
                  'tx', on( txo ),
                  'rx', on( rxo ) )

        # Optimization: return if nothing else to configure
        # Question: what happens if we want to reset things?
        if ( bw is None and not delay and not loss
             and max_queue_size is None ):
            return None

        # Clear existing configuration
        tcoutput = self.tc( '%s qdisc show dev %s' )
        if "priomap" not in tcoutput and "noqueue" not in tcoutput:
            cmds = [ '%s qdisc del dev %s root' ]
        else:
            cmds = []

        # Bandwidth limits via various methods
        bwcmds, parent = self.bwCmds( bw=bw, speedup=speedup,
                                      use_hfsc=use_hfsc, use_tbf=use_tbf,
                                      latency_ms=latency_ms,
                                      enable_ecn=enable_ecn,
                                      enable_red=enable_red )
        cmds += bwcmds

        # Delay/jitter/loss/max_queue_size using netem
        delaycmds, parent = self.delayCmds( delay=delay, jitter=jitter,
                                            loss=loss,
                                            max_queue_size=max_queue_size,
                                            parent=parent )
        cmds += delaycmds

        # Ugly but functional: display configuration info
        stuff = ( ( [ '%.2fMbit' % bw ] if bw is not None else [] ) +
                  ( [ '%s delay' % delay ] if delay is not None else [] ) +
                  ( [ '%s jitter' % jitter ] if jitter is not None else [] ) +
                  ( ['%.5f%% loss' % loss ] if loss is not None else [] ) +
                  ( [ 'ECN' ] if enable_ecn else [ 'RED' ]
                    if enable_red else [] ) )
        info( '(' + ' '.join( stuff ) + ') ' )

        # Execute all the commands in our node
        debug("at map stage w/cmds: %s\n" % cmds)
        tcoutputs = [ self.tc(cmd) for cmd in cmds ]
        for output in tcoutputs:
            if output != '' and output != 'RTNETLINK answers: No such file or directory\r\n':
                error( "*** Error: %s" % output )
        debug( "cmds:", cmds, '\n' )
        debug( "outputs:", tcoutputs, '\n' )
        result[ 'tcoutputs'] = tcoutputs
        result[ 'parent' ] = parent

        return result


class Link( object ):

    """A basic link is just a veth pair.
       Other types of links could be tunnels, link emulators, etc.."""

    # pylint: disable=too-many-branches
    def __init__( self, node1, node2, port1=None, port2=None,
                  intfName1=None, intfName2=None, addr1=None, addr2=None,
                  intf=Intf, cls1=None, cls2=None, params1=None,
                  params2=None, fast=True, **params ):
        """Create veth link to another node, making two new interfaces.
           node1: first node
           node2: second node
           port1: node1 port number (optional)
           port2: node2 port number (optional)
           intf: default interface class/constructor
           cls1, cls2: optional interface-specific constructors
           intfName1: node1 interface name (optional)
           intfName2: node2  interface name (optional)
           params1: parameters for interface 1 (optional)
           params2: parameters for interface 2 (optional)
           **params: additional parameters for both interfaces"""

        # This is a bit awkward; it seems that having everything in
        # params is more orthogonal, but being able to specify
        # in-line arguments is more convenient! So we support both.
        params1 = dict( params1 ) if params1 else {}
        params2 = dict( params2 ) if params2 else {}
        if port1 is not None:
            params1[ 'port' ] = port1
        if port2 is not None:
            params2[ 'port' ] = port2
        if 'port' not in params1:
            params1[ 'port' ] = node1.newPort()
        if 'port' not in params2:
            params2[ 'port' ] = node2.newPort()
        if not intfName1:
            intfName1 = self.intfName( node1, params1[ 'port' ] )
        if not intfName2:
            intfName2 = self.intfName( node2, params2[ 'port' ] )

        # Update with remaining parameter list
        params1.update( params )
        params2.update( params )

        self.fast = fast
        if fast:
            params1.setdefault( 'moveIntfFn', self._ignore )
            params2.setdefault( 'moveIntfFn', self._ignore )
            self.makeIntfPair( intfName1, intfName2, addr1, addr2,
                               node1, node2, deleteIntfs=False )
        else:
            self.makeIntfPair( intfName1, intfName2, addr1, addr2 )

        if not cls1:
            cls1 = intf
        if not cls2:
            cls2 = intf

        intf1 = cls1( name=intfName1, node=node1,
                      link=self, mac=addr1, **params1  )
        intf2 = cls2( name=intfName2, node=node2,
                      link=self, mac=addr2, **params2 )

        # All we are is dust in the wind, and our two interfaces
        self.intf1, self.intf2 = intf1, intf2

    # pylint: enable=too-many-branches

    @staticmethod
    def _ignore( *args, **kwargs ):
        "Ignore any arguments"
        pass

    def intfName( self, node, n ):
        "Construct a canonical interface name node-ethN for interface n."
        # Leave this as an instance method for now
        assert self
        return node.name + '-eth' + repr( n )

    @classmethod
    def makeIntfPair( cls, intfname1, intfname2, addr1=None, addr2=None,
                      node1=None, node2=None, deleteIntfs=True ):
        """Create pair of interfaces
           intfname1: name for interface 1
           intfname2: name for interface 2
           addr1: MAC address for interface 1 (optional)
           addr2: MAC address for interface 2 (optional)
           node1: home node for interface 1 (optional)
           node2: home node for interface 2 (optional)
           (override this method [and possibly delete()]
           to change link type)"""
        # Leave this as a class method for now
        assert cls
        return makeIntfPair( intfname1, intfname2, addr1, addr2, node1, node2,
                             deleteIntfs=deleteIntfs )

    def delete( self ):
        "Delete this link"
        self.intf1.delete()
        self.intf1 = None
        self.intf2.delete()
        self.intf2 = None

    def stop( self ):
        "Override to stop and clean up link as needed"
        self.delete()

    def status( self ):
        "Return link status as a string"
        return "(%s %s)" % ( self.intf1.status(), self.intf2.status() )

    def __str__( self ):
        return '%s<->%s' % ( self.intf1, self.intf2 )


class OVSIntf( Intf ):
    "Patch interface on an OVSSwitch"

    def ifconfig( self, *args ):
        cmd = ' '.join( args )
        if cmd == 'up':
            # OVSIntf is always up
            return
        else:
            raise Exception( 'OVSIntf cannot do ifconfig ' + cmd )


class OVSLink( Link ):
    """Link that makes patch links between OVSSwitches
       Warning: in testing we have found that no more
       than ~64 OVS patch links should be used in row."""

    def __init__( self, node1, node2, **kwargs ):
        "See Link.__init__() for options"
<<<<<<< HEAD
        from mininet.node import OVSSwitch
=======
        try:
            OVSSwitch
        except NameError:
            # pylint: disable=import-outside-toplevel,cyclic-import
            from mininet.node import OVSSwitch
>>>>>>> d1b0b32c
        self.isPatchLink = False
        if ( isinstance( node1, OVSSwitch ) and
             isinstance( node2, OVSSwitch ) ):
            self.isPatchLink = True
            kwargs.update( cls1=OVSIntf, cls2=OVSIntf )
        Link.__init__( self, node1, node2, **kwargs )

    # pylint: disable=arguments-differ, signature-differs
    def makeIntfPair( self, *args, **kwargs ):
        "Usually delegated to OVSSwitch"
        if self.isPatchLink:
            return None, None
        else:
            return Link.makeIntfPair( *args, **kwargs )


class TCLink( Link ):
    "Link with TC interfaces"
    def __init__( self, *args, **kwargs):
        kwargs.setdefault( 'cls1', TCIntf )
        kwargs.setdefault( 'cls2', TCIntf )
        Link.__init__( self, *args, **kwargs)


class TCULink( TCLink ):
    """TCLink with default settings optimized for UserSwitch
       (txo=rxo=0/False).  Unfortunately with recent Linux kernels,
       enabling TX and RX checksum offload on veth pairs doesn't work
       well with UserSwitch: either it gets terrible performance or
       TCP packets with bad checksums are generated, forwarded, and
       *dropped* due to having bad checksums! OVS and LinuxBridge seem
       to cope with this somehow, but it is likely to be an issue with
       many software Ethernet bridges."""

    def __init__( self, *args, **kwargs ):
        kwargs.update( txo=False, rxo=False )
        TCLink.__init__( self, *args, **kwargs )<|MERGE_RESOLUTION|>--- conflicted
+++ resolved
@@ -28,6 +28,7 @@
 
 from mininet.log import info, error, debug
 from mininet.util import makeIntfPair
+import mininet.node
 
 # Make pylint happy:
 # pylint: disable=too-many-arguments
@@ -219,13 +220,10 @@
         # quietRun( 'ip link del ' + self.name )
         self.node.delIntf( self )
         self.link = None
-<<<<<<< HEAD
 
         # call detach if we have a OVSSwitch (just to be sure)
         if isinstance( self.node, mininet.node.OVSSwitch ):
             self.node.detach(self)
-=======
->>>>>>> d1b0b32c
 
     def status( self ):
         "Return intf status as a string"
@@ -307,14 +305,6 @@
                    loss=None, max_queue_size=None ):
         "Internal method: return tc commands for delay and loss"
         cmds = []
-<<<<<<< HEAD
-        # if delay and float(delay) < 0:
-        #     error( 'Negative delay', delay, '\n' )
-        # elif jitter and float(jitter) < 0:
-        #     error( 'Negative jitter', jitter, '\n' )
-        # elif loss and ( float(loss) < 0 or float(loss) > 100 ):
-=======
->>>>>>> d1b0b32c
         if loss and ( loss < 0 or loss > 100 ):
             error( 'Bad loss percentage', loss, '%%\n' )
         else:
@@ -561,15 +551,11 @@
 
     def __init__( self, node1, node2, **kwargs ):
         "See Link.__init__() for options"
-<<<<<<< HEAD
-        from mininet.node import OVSSwitch
-=======
         try:
             OVSSwitch
         except NameError:
             # pylint: disable=import-outside-toplevel,cyclic-import
             from mininet.node import OVSSwitch
->>>>>>> d1b0b32c
         self.isPatchLink = False
         if ( isinstance( node1, OVSSwitch ) and
              isinstance( node2, OVSSwitch ) ):
