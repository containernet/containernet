--- conflicted
+++ resolved
@@ -159,14 +159,6 @@
     setattr( newfn, '__doc__', fn.__doc__ )
     return newfn
 
-<<<<<<< HEAD
-_loggers = lg.info, lg.output, lg.warning, lg.error, lg.debug
-_loggers = tuple( makeListCompatible( logger )
-                  for logger in _loggers )
-lg.info, lg.output, lg.warning, lg.error, lg.debug = _loggers
-info, output, warn, error, debug = _loggers
-=======
->>>>>>> d1b0b32c
 
 # Initialize logger and logging functions
 
