--- conflicted
+++ resolved
@@ -50,8 +50,7 @@
     }
     if term not in cmds:
         error( 'invalid terminal type: %s' % term )
-<<<<<<< HEAD
-        return
+        return None
     # Docker Hosts don't have DISPLAY. So instead of
     # X11 tunnel, we use terminals from outside Docker
     from mininet.node import Docker
@@ -81,9 +80,6 @@
         #      host, port ) ], stdout=PIPE, stdin=PIPE, stderr=PIPE )
         # return [ pipe, term ] if pipe else [ term ]
         return []
-=======
-        return None
->>>>>>> d1b0b32c
     display, tunnel = tunnelX11( node, display )
     if display is None:
         return []
