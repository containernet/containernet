--- conflicted
+++ resolved
@@ -113,16 +113,12 @@
 from subprocess import Popen
 
 # Mininet version: should be consistent with README and LICENSE
-<<<<<<< HEAD
-VERSION = "2.3.0"
+VERSION = "2.3.1b1"
 CONTAINERNET_VERSION = "3.0"
 
 # If an external SAP (Service Access Point) is made, it is deployed with this prefix in the name,
 # so it can be removed at a later time
 SAP_PREFIX = 'sap.'
-=======
-VERSION = "2.3.1b1"
->>>>>>> aa0176fc
 
 class Mininet( object ):
     "Network emulation with hosts spawned in network namespaces."
