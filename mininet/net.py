"""

    Mininet: A simple networking testbed for OpenFlow/SDN!

author: Bob Lantz (rlantz@cs.stanford.edu)
author: Brandon Heller (brandonh@stanford.edu)

Mininet creates scalable OpenFlow test networks by using
process-based virtualization and network namespaces.

Simulated hosts are created as processes in separate network
namespaces. This allows a complete OpenFlow network to be simulated on
top of a single Linux kernel.

Each host has:

A virtual console (pipes to a shell)
A virtual interfaces (half of a veth pair)
A parent shell (and possibly some child processes) in a namespace

Hosts have a network interface which is configured via ifconfig/ip
link/etc.

This version supports both the kernel and user space datapaths
from the OpenFlow reference implementation (openflowswitch.org)
as well as OpenVSwitch (openvswitch.org.)

In kernel datapath mode, the controller and switches are simply
processes in the root namespace.

Kernel OpenFlow datapaths are instantiated using dpctl(8), and are
attached to the one side of a veth pair; the other side resides in the
host namespace. In this mode, switch processes can simply connect to the
controller via the loopback interface.

In user datapath mode, the controller and switches can be full-service
nodes that live in their own network namespaces and have management
interfaces and IP addresses on a control network (e.g. 192.168.123.1,
currently routed although it could be bridged.)

In addition to a management interface, user mode switches also have
several switch interfaces, halves of veth pairs whose other halves
reside in the host nodes that the switches are connected to.

Consistent, straightforward naming is important in order to easily
identify hosts, switches and controllers, both from the CLI and
from program code. Interfaces are named to make it easy to identify
which interfaces belong to which node.

The basic naming scheme is as follows:

    Host nodes are named h1-hN
    Switch nodes are named s1-sN
    Controller nodes are named c0-cN
    Interfaces are named {nodename}-eth0 .. {nodename}-ethN

Note: If the network topology is created using mininet.topo, then
node numbers are unique among hosts and switches (e.g. we have
h1..hN and SN..SN+M) and also correspond to their default IP addresses
of 10.x.y.z/8 where x.y.z is the base-256 representation of N for
hN. This mapping allows easy determination of a node's IP
address from its name, e.g. h1 -> 10.0.0.1, h257 -> 10.0.1.1.

Note also that 10.0.0.1 can often be written as 10.1 for short, e.g.
"ping 10.1" is equivalent to "ping 10.0.0.1".

Currently we wrap the entire network in a 'mininet' object, which
constructs a simulated network based on a network topology created
using a topology object (e.g. LinearTopo) from mininet.topo or
mininet.topolib, and a Controller which the switches will connect
to. Several configuration options are provided for functions such as
automatically setting MAC addresses, populating the ARP table, or
even running a set of terminals to allow direct interaction with nodes.

After the network is created, it can be started using start(), and a
variety of useful tasks maybe performed, including basic connectivity
and bandwidth tests and running the mininet CLI.

Once the network is up and running, test code can easily get access
to host and switch objects which can then be used for arbitrary
experiments, typically involving running a series of commands on the
hosts.

After all desired tests or activities have been completed, the stop()
method may be called to shut down the network.

"""

import os
import re
import select
import signal
import random
import shlex
import ipaddress

from sys import exit  # pylint: disable=redefined-builtin
from time import sleep
from itertools import chain, groupby
from math import ceil

from mininet.cli import CLI
from mininet.log import info, error, debug, output, warn
from mininet.node import ( Node, Docker, Host, OVSKernelSwitch,
                           DefaultController, Controller, OVSSwitch, OVSBridge )
from mininet.nodelib import NAT
from mininet.link import Link, Intf
from mininet.util import ( quietRun, fixLimits, numCores, ensureRoot,
                           macColonHex, ipStr, ipParse, netParse, ipAdd,
                           waitListening, BaseString )
from mininet.term import cleanUpScreens, makeTerms

from subprocess import Popen

# Mininet version: should be consistent with README and LICENSE
<<<<<<< HEAD
VERSION = "2.3.0d5"
CONTAINERNET_VERSION = "3.0"

# If an external SAP (Service Access Point) is made, it is deployed with this prefix in the name,
# so it can be removed at a later time
SAP_PREFIX = 'sap.'
=======
VERSION = "2.3.0"
>>>>>>> d1b0b32c

class Mininet( object ):
    "Network emulation with hosts spawned in network namespaces."

    # pylint: disable=too-many-arguments
    def __init__( self, topo=None, switch=OVSKernelSwitch, host=Host,
                  controller=DefaultController, link=Link, intf=Intf,
                  build=True, xterms=False, cleanup=False, ipBase='10.0.0.0/8',
                  inNamespace=False,
                  autoSetMacs=False, autoStaticArp=False, autoPinCpus=False,
                  listenPort=None, waitConnected=False ):
        """Create Mininet object.
           topo: Topo (topology) object or None
           switch: default Switch class
           host: default Host class/constructor
           controller: default Controller class/constructor
           link: default Link class/constructor
           intf: default Intf class/constructor
           ipBase: base IP address for hosts,
           build: build now from topo?
           xterms: if build now, spawn xterms?
           cleanup: if build now, cleanup before creating?
           inNamespace: spawn switches and controller in net namespaces?
           autoSetMacs: set MAC addrs automatically like IP addresses?
           autoStaticArp: set all-pairs static MAC addrs?
           autoPinCpus: pin hosts to (real) cores (requires CPULimitedHost)?
           listenPort: base listening port to open; will be incremented for
               each additional switch in the net if inNamespace=False
           waitConnected: wait for switches to Connect?
               (False; True/None=wait indefinitely; time(s)=timed wait)"""
        self.topo = topo
        self.switch = switch
        self.host = host
        self.controller = controller
        self.link = link
        self.intf = intf
        self.ipBase = ipBase
        self.ipBaseNum, self.prefixLen = netParse( self.ipBase )
        hostIP = ( 0xffffffff >> self.prefixLen ) & self.ipBaseNum
        # Start for address allocation
        self.nextIP = hostIP if hostIP > 0 else 1
        self.inNamespace = inNamespace
        self.xterms = xterms
        self.cleanup = cleanup
        self.autoSetMacs = autoSetMacs
        self.autoStaticArp = autoStaticArp
        self.autoPinCpus = autoPinCpus
        self.numCores = numCores()
        self.nextCore = 0  # next core for pinning hosts to CPUs
        self.listenPort = listenPort
        self.waitConn = waitConnected

        self.hosts = []
        self.switches = []
        self.controllers = []
        self.links = []

        self.nameToNode = {}  # name to Node (Host/Switch) objects

        self.terms = []  # list of spawned xterm processes

        Mininet.init()  # Initialize Mininet if necessary

        self.built = False
        if topo and build:
            self.build()

    def waitConnected( self, timeout=None, delay=.5 ):
        """wait for each switch to connect to a controller
           timeout: time to wait, or None or True to wait indefinitely
           delay: seconds to sleep per iteration
           returns: True if all switches are connected"""
        info( '*** Waiting for switches to connect\n' )
        time = 0.0
        remaining = list( self.switches )
        # False: 0s timeout; None: wait forever (preserve 2.2 behavior)
        if isinstance( timeout, bool ):
            timeout = None if timeout else 0
        while True:
            for switch in tuple( remaining ):
                if switch.connected():
                    info( '%s ' % switch )
                    remaining.remove( switch )
            if not remaining:
                info( '\n' )
                return True
<<<<<<< HEAD
            if timeout is not None and time > timeout:
=======
            if timeout is not None and time >= timeout:
>>>>>>> d1b0b32c
                break
            sleep( delay )
            time += delay
        warn( 'Timed out after %d seconds\n' % time )
        for switch in remaining:
            if not switch.connected():
                warn( 'Warning: %s is not connected to a controller\n'
                      % switch.name )
            else:
                remaining.remove( switch )
        return not remaining

    def getNextIp( self ):
        ip = ipAdd( self.nextIP,
                    ipBaseNum=self.ipBaseNum,
                    prefixLen=self.prefixLen ) + '/%s' % self.prefixLen
        self.nextIP += 1
        return ip

    def addHost( self, name, cls=None, **params ):
        """Add host.
           name: name of host to add
           cls: custom host class/constructor (optional)
           params: parameters for host
           returns: added host"""
        # Default IP and MAC addresses
        defaults = { 'ip': ipAdd( self.nextIP,
                                  ipBaseNum=self.ipBaseNum,
                                  prefixLen=self.prefixLen ) +
                                  '/%s' % self.prefixLen }
        if self.autoSetMacs:
            defaults[ 'mac' ] = macColonHex( self.nextIP )
        if self.autoPinCpus:
            defaults[ 'cores' ] = self.nextCore
            self.nextCore = ( self.nextCore + 1 ) % self.numCores
        self.nextIP += 1
        defaults.update( params )
        if not cls:
            cls = self.host
        h = cls( name, **defaults )
        self.hosts.append( h )
        self.nameToNode[ name ] = h
        return h

<<<<<<< HEAD
    def removeHost( self, name, **params):
        """
        Remove a host from the network at runtime.
        """
        if not isinstance( name, BaseString ) and name is not None:
            name = name.name  # if we get a host object
        try:
            h = self.get(name)
        except:
            error("Host: %s not found. Cannot remove it.\n" % name)
            return False
        if h is not None:
            if h in self.hosts:
                self.hosts.remove(h)
            if name in self.nameToNode:
                del self.nameToNode[name]
            h.stop( deleteIntfs=True )
            debug("Removed: %s\n" % name)
            return True
        return False

=======
>>>>>>> d1b0b32c
    def delNode( self, node, nodes=None):
        """Delete node
           node: node to delete
           nodes: optional list to delete from (e.g. self.hosts)"""
        if nodes is None:
            nodes = ( self.hosts if node in self.hosts else
                      ( self.switches if node in self.switches else
                        ( self.controllers if node in self.controllers else
                          [] ) ) )
        node.stop( deleteIntfs=True )
        node.terminate()
        nodes.remove( node )
        del self.nameToNode[ node.name ]

    def delHost( self, host ):
        "Delete a host"
        self.delNode( host, nodes=self.hosts )

    def addSwitch( self, name, cls=None, **params ):
        """Add switch.
           name: name of switch to add
           cls: custom switch class/constructor (optional)
           returns: added switch
           side effect: increments listenPort ivar ."""
        defaults = { 'listenPort': self.listenPort,
                     'inNamespace': self.inNamespace }
        defaults.update( params )
        if not cls:
            cls = self.switch
        sw = cls( name, **defaults )
        if not self.inNamespace and self.listenPort:
            self.listenPort += 1
        self.switches.append( sw )
        self.nameToNode[ name ] = sw
        return sw

    def delSwitch( self, switch ):
        "Delete a switch"
        self.delNode( switch, nodes=self.switches )

    def addController( self, name='c0', controller=None, **params ):
        """Add controller.
           controller: Controller class"""
        # Get controller class
        if not controller:
            controller = self.controller
        # Construct new controller if one is not given
        if isinstance( name, Controller ):
            controller_new = name
            # Pylint thinks controller is a str()
            # pylint: disable=maybe-no-member
            name = controller_new.name
            # pylint: enable=maybe-no-member
        else:
            controller_new = controller( name, **params )
        # Add new controller to net
        if controller_new:  # allow controller-less setups
            self.controllers.append( controller_new )
            self.nameToNode[ name ] = controller_new
        return controller_new

    def delController( self, controller ):
        """Delete a controller
           Warning - does not reconfigure switches, so they
           may still attempt to connect to it!"""
        self.delNode( controller )

    def addNAT( self, name='nat0', connect=True, inNamespace=False,
                **params):
        """Add a NAT to the Mininet network
           name: name of NAT node
           connect: switch to connect to | True (s1) | None
           inNamespace: create in a network namespace
           params: other NAT node params, notably:
               ip: used as default gateway address"""
        nat = self.addHost( name, cls=NAT, inNamespace=inNamespace,
                            subnet=self.ipBase, **params )
        # find first switch and create link
        if connect:
            if not isinstance( connect, Node ):
                # Use first switch if not specified
                connect = self.switches[ 0 ]
            # Connect the nat to the switch
            self.addLink( nat, connect )
            # Set the default route on hosts
            natIP = nat.params[ 'ip' ].split('/')[ 0 ]
            for host in self.hosts:
                if host.inNamespace:
                    host.setDefaultRoute( 'via %s' % natIP )
        return nat

    # BL: We now have four ways to look up nodes
    # This may (should?) be cleaned up in the future.
    def getNodeByName( self, *args ):
        "Return node(s) with given name(s)"
        if len( args ) == 1:
            return self.nameToNode[ args[ 0 ] ]
        return [ self.nameToNode[ n ] for n in args ]

    def get( self, *args ):
        "Convenience alias for getNodeByName"
        return self.getNodeByName( *args )

    # Even more convenient syntax for node lookup and iteration
    def __getitem__( self, key ):
        "net[ name ] operator: Return node with given name"
        return self.nameToNode[ key ]

    def __delitem__( self, key ):
        "del net[ name ] operator - delete node with given name"
        self.delNode( self.nameToNode[ key ] )

    def __iter__( self ):
        "return iterator over node names"
        for node in chain( self.hosts, self.switches, self.controllers ):
            yield node.name

    def __len__( self ):
        "returns number of nodes in net"
        return ( len( self.hosts ) + len( self.switches ) +
                 len( self.controllers ) )

    def __contains__( self, item ):
        "returns True if net contains named node"
        return item in self.nameToNode

    def keys( self ):
        "return a list of all node names or net's keys"
        return list( self )

    def values( self ):
        "return a list of all nodes or net's values"
        return [ self[name] for name in self ]

    def items( self ):
        "return (key,value) tuple list for every node in net"
        return zip( self.keys(), self.values() )

    @staticmethod
    def randMac():
        "Return a random, non-multicast MAC address"
        return macColonHex( random.randint(1, 2**48 - 1) & 0xfeffffffffff |
                            0x020000000000 )

    def addLink( self, node1, node2, port1=None, port2=None,
                 cls=None, **params ):
        """"Add a link from node1 to node2
            node1: source node (or name)
            node2: dest node (or name)
            port1: source port (optional)
            port2: dest port (optional)
            cls: link class (optional)
            params: additional link params (optional)
            returns: link object"""
        # Accept node objects or names
        node1 = node1 if not isinstance( node1, BaseString ) else self[ node1 ]
        node2 = node2 if not isinstance( node2, BaseString ) else self[ node2 ]
        options = dict( params )
        # Port is optional
        if port1 is not None:
            options.setdefault( 'port1', port1 )
        if port2 is not None:
            options.setdefault( 'port2', port2 )
        if self.intf is not None:
            options.setdefault( 'intf', self.intf )
        # Set default MAC - this should probably be in Link
        options.setdefault( 'addr1', self.randMac() )
        options.setdefault( 'addr2', self.randMac() )
        cls = self.link if cls is None else cls
        link = cls( node1, node2, **options )

        # Allow to add links at runtime
        # (needs attach method provided by OVSSwitch)
        if isinstance( node1, OVSSwitch ):
            node1.attach(link.intf1)
        if isinstance( node2, OVSSwitch ):
            node2.attach(link.intf2)

        self.links.append( link )
        return link

<<<<<<< HEAD
    def removeLink(self, link=None, node1=None, node2=None):
        """
        Removes a link. Can either be specified by link object,
        or the nodes the link connects.
        """
        if link is None:
            if (isinstance( node1, BaseString )
                    and isinstance( node2, BaseString )):
                try:
                    node1 = self.get(node1)
                except:
                    error("Host: %s not found.\n" % node1)
                try:
                    node2 = self.get(node2)
                except:
                    error("Host: %s not found.\n" % node2)
            # try to find link by nodes
            for l in self.links:
                if l.intf1.node == node1 and l.intf2.node == node2:
                    link = l
                    break
                if l.intf1.node == node2 and l.intf2.node == node1:
                    link = l
                    break
        if link is None:
            error("Couldn't find link to be removed.\n")
            return
        # tear down the link
        link.delete()
        self.links.remove(link)

=======
>>>>>>> d1b0b32c
    def delLink( self, link ):
        "Remove a link from this network"
        link.delete()
        self.links.remove( link )

    def linksBetween( self, node1, node2 ):
        "Return Links between node1 and node2"
        return [ link for link in self.links
                 if ( node1, node2 ) in (
                    ( link.intf1.node, link.intf2.node ),
                    ( link.intf2.node, link.intf1.node ) ) ]

    def delLinkBetween( self, node1, node2, index=0, allLinks=False ):
        """Delete link(s) between node1 and node2
           index: index of link to delete if multiple links (0)
           allLinks: ignore index and delete all such links (False)
           returns: deleted link(s)"""
        links = self.linksBetween( node1, node2 )
        if not allLinks:
            links = [ links[ index ] ]
        for link in links:
            self.delLink( link )
        return links

    def configHosts( self ):
        "Configure a set of hosts."
        for host in self.hosts:
            info( host.name + ' ' )
            intf = host.defaultIntf()
            if intf:
                host.configDefault()
            else:
                # Don't configure nonexistent intf
                host.configDefault( ip=None, mac=None )
            # You're low priority, dude!
            # BL: do we want to do this here or not?
            # May not make sense if we have CPU lmiting...
            # quietRun( 'renice +18 -p ' + repr( host.pid ) )
            # This may not be the right place to do this, but
            # it needs to be done somewhere.
        info( '\n' )

    def buildFromTopo( self, topo=None ):
        """Build mininet from a topology object
           At the end of this function, everything should be connected
           and up."""

        # Possibly we should clean up here and/or validate
        # the topo
        if self.cleanup:
            pass

        info( '*** Creating network\n' )

        if not self.controllers and self.controller:
            # Add a default controller
            info( '*** Adding controller\n' )
            classes = self.controller
            if not isinstance( classes, list ):
                classes = [ classes ]
            for i, cls in enumerate( classes ):
                # Allow Controller objects because nobody understands partial()
                if isinstance( cls, Controller ):
                    self.addController( cls )
                else:
                    self.addController( 'c%d' % i, cls )

        info( '*** Adding hosts:\n' )
        for hostName in topo.hosts():
            self.addHost( hostName, **topo.nodeInfo( hostName ) )
            info( hostName + ' ' )

        info( '\n*** Adding switches:\n' )
        for switchName in topo.switches():
            # A bit ugly: add batch parameter if appropriate
            params = topo.nodeInfo( switchName)
            cls = params.get( 'cls', self.switch )
            #if hasattr( cls, 'batchStartup' ):
            #    params.setdefault( 'batch', True )
            self.addSwitch( switchName, **params )
            info( switchName + ' ' )

        info( '\n*** Adding links:\n' )
        for srcName, dstName, params in topo.links(
                sort=True, withInfo=True ):
            self.addLink( **params )
            info( '(%s, %s) ' % ( srcName, dstName ) )

        info( '\n' )

    def configureControlNetwork( self ):
        "Control net config hook: override in subclass"
        raise Exception( 'configureControlNetwork: '
                         'should be overriden in subclass', self )

    def build( self ):
        "Build mininet."
        if self.topo:
            self.buildFromTopo( self.topo )
        if self.inNamespace:
            self.configureControlNetwork()
        info( '*** Configuring hosts\n' )
        self.configHosts()
        if self.xterms:
            self.startTerms()
        if self.autoStaticArp:
            self.staticArp()
        self.built = True

    def startTerms( self ):
        "Start a terminal for each node."
        if 'DISPLAY' not in os.environ:
            error( "Error starting terms: Cannot connect to display\n" )
            return
        info( "*** Running terms on %s\n" % os.environ[ 'DISPLAY' ] )
        cleanUpScreens()
        self.terms += makeTerms( self.controllers, 'controller' )
        self.terms += makeTerms( self.switches, 'switch' )
        self.terms += makeTerms( self.hosts, 'host' )

    def stopXterms( self ):
        "Kill each xterm."
        for term in self.terms:
            os.kill( term.pid, signal.SIGKILL )
        cleanUpScreens()

    def staticArp( self ):
        "Add all-pairs ARP entries to remove the need to handle broadcast."
        for src in self.hosts:
            for dst in self.hosts:
                if src != dst:
                    src.setARP( ip=dst.IP(), mac=dst.MAC() )

    def start( self ):
        "Start controller and switches."
        if not self.built:
            self.build()
        info( '*** Starting controller\n' )
        for controller in self.controllers:
            info( controller.name + ' ')
            controller.start()
        info( '\n' )
        info( '*** Starting %s switches\n' % len( self.switches ) )
        for switch in self.switches:
            info( switch.name + ' ')
            switch.start( self.controllers )
        started = {}
        for swclass, switches in groupby(
                sorted( self.switches,
                        key=lambda s: str( type( s ) ) ), type ):
            switches = tuple( switches )
            if hasattr( swclass, 'batchStartup' ):
                success = swclass.batchStartup( switches )
                started.update( { s: s for s in success } )
        info( '\n' )
        if self.waitConn:
            self.waitConnected( self.waitConn )

    def stop( self ):
        "Stop the controller(s), switches and hosts"
        info( '*** Stopping %i controllers\n' % len( self.controllers ) )
        for controller in self.controllers:
            info( controller.name + ' ' )
            controller.stop()
        info( '\n' )
        if self.terms:
            info( '*** Stopping %i terms\n' % len( self.terms ) )
            self.stopXterms()
        info( '*** Stopping %i links\n' % len( self.links ) )
        for link in self.links:
            info( '.' )
            link.stop()
        info( '\n' )
        info( '*** Stopping %i switches\n' % len( self.switches ) )
        stopped = {}
        for swclass, switches in groupby(
                sorted( self.switches,
                        key=lambda s: str( type( s ) ) ), type ):
            switches = tuple( switches )
            if hasattr( swclass, 'batchShutdown' ):
                success = swclass.batchShutdown( switches )
                stopped.update( { s: s for s in success } )
        for switch in self.switches:
            info( switch.name + ' ' )
            if switch not in stopped:
                switch.stop()
            switch.terminate()
        info( '\n' )
        info( '*** Stopping %i hosts\n' % len( self.hosts ) )
        for host in self.hosts:
            info( host.name + ' ' )
            host.terminate()
        info( '\n*** Done\n' )


    def run( self, test, *args, **kwargs ):
        "Perform a complete start/test/stop cycle."
        self.start()
        info( '*** Running test\n' )
        result = test( *args, **kwargs )
        self.stop()
        return result

    def monitor( self, hosts=None, timeoutms=-1 ):
        """Monitor a set of hosts (or all hosts by default),
           and return their output, a line at a time.
           hosts: (optional) set of hosts to monitor
           timeoutms: (optional) timeout value in ms
           returns: iterator which returns host, line"""
        if hosts is None:
            hosts = self.hosts
        poller = select.poll()
        h1 = hosts[ 0 ]  # so we can call class method fdToNode
        for host in hosts:
            poller.register( host.stdout )
        while True:
            ready = poller.poll( timeoutms )
            for fd, event in ready:
                host = h1.fdToNode( fd )
                if event & select.POLLIN:
                    line = host.readline()
                    if line is not None:
                        yield host, line
            # Return if non-blocking
            if not ready and timeoutms >= 0:
                yield None, None

    # XXX These test methods should be moved out of this class.
    # Probably we should create a tests.py for them

    @staticmethod
    def _parsePing( pingOutput ):
        "Parse ping output and return packets sent, received."
        # Check for downed link
        if 'connect: Network is unreachable' in pingOutput:
            return 1, 0
        r = r'(\d+) packets transmitted, (\d+)( packets)? received'
        m = re.search( r, pingOutput )
        if m is None:
            error( '*** Error: could not parse ping output: %s\n' %
                   pingOutput )
            return 1, 0
        sent, received = int( m.group( 1 ) ), int( m.group( 2 ) )
        return sent, received

    def ping( self, hosts=None, timeout=None, manualdestip=None ):
        """Ping between all specified hosts.
           hosts: list of hosts
           timeout: time to wait for a response, as string
           manualdestip: sends pings from each h in hosts to manualdestip
           returns: ploss packet loss percentage"""
        # should we check if running?
        packets = 0
        lost = 0
        ploss = None
        if not hosts:
            hosts = self.hosts
            output( '*** Ping: testing ping reachability\n' )
        for node in hosts:
            output( '%s -> ' % node.name )
<<<<<<< HEAD
            if manualdestip is not None:
                opts = ''
                if timeout:
                    opts = '-W %s' % timeout
                result = node.cmd( 'ping -c1 %s %s' %
                                   (opts, manualdestip) )
                sent, received = self._parsePing( result )
                packets += sent
                if received > sent:
                    error( '*** Error: received too many packets' )
                    error( '%s' % result )
                    node.cmdPrint( 'route' )
                    exit( 1 )
                lost += sent - received
                output( ( '%s ' % manualdestip ) if received else 'X ' )
            else:
                for dest in hosts:
                    if node != dest:
                        opts = ''
                        if timeout:
                            opts = '-W %s' % timeout
                        if dest.intfs:
                            result = node.cmd( 'ping -c1 %s %s' %
                                               (opts, dest.IP()) )
                            sent, received = self._parsePing( result )
                        else:
                            sent, received = 0, 0
                        packets += sent
                        if received > sent:
                            error( '*** Error: received too many packets' )
                            error( '%s' % result )
                            node.cmdPrint( 'route' )
                            exit( 1 )
                        lost += sent - received
                        output( ( '%s ' % dest.name ) if received else 'X ' )
=======
            for dest in hosts:
                if node != dest:
                    opts = ''
                    if timeout:
                        opts = '-W %s' % timeout
                    if dest.intfs:
                        result = node.cmd( 'LANG=C ping -c1 %s %s' %
                                           (opts, dest.IP()) )
                        sent, received = self._parsePing( result )
                    else:
                        sent, received = 0, 0
                    packets += sent
                    if received > sent:
                        error( '*** Error: received too many packets' )
                        error( '%s' % result )
                        node.cmdPrint( 'route' )
                        exit( 1 )
                    lost += sent - received
                    output( ( '%s ' % dest.name ) if received else 'X ' )
>>>>>>> d1b0b32c
            output( '\n' )
        if packets > 0:
            ploss = 100.0 * lost / packets
            received = packets - lost
            output( "*** Results: %i%% dropped (%d/%d received)\n" %
                    ( ploss, received, packets ) )
        else:
            ploss = 0
            output( "*** Warning: No packets sent\n" )
        return ploss

    @staticmethod
    def _parsePingFull( pingOutput ):
        "Parse ping output and return all data."
        errorTuple = (1, 0, 0, 0, 0, 0)
        # Check for downed link
        r = r'[uU]nreachable'
        m = re.search( r, pingOutput )
        if m is not None:
            return errorTuple
        r = r'(\d+) packets transmitted, (\d+)( packets)? received'
        m = re.search( r, pingOutput )
        if m is None:
            error( '*** Error: could not parse ping output: %s\n' %
                   pingOutput )
            return errorTuple
        sent, received = int( m.group( 1 ) ), int( m.group( 2 ) )
        r = r'rtt min/avg/max/mdev = '
        r += r'(\d+\.\d+)/(\d+\.\d+)/(\d+\.\d+)/(\d+\.\d+) ms'
        m = re.search( r, pingOutput )
        if m is None:
            if received == 0:
                return errorTuple
            error( '*** Error: could not parse ping output: %s\n' %
                   pingOutput )
            return errorTuple
        rttmin = float( m.group( 1 ) )
        rttavg = float( m.group( 2 ) )
        rttmax = float( m.group( 3 ) )
        rttdev = float( m.group( 4 ) )
        return sent, received, rttmin, rttavg, rttmax, rttdev

    def pingFull( self, hosts=None, timeout=None, manualdestip=None ):
        """Ping between all specified hosts and return all data.
           hosts: list of hosts
           timeout: time to wait for a response, as string
           returns: all ping data; see function body."""
        # should we check if running?
        # Each value is a tuple: (src, dsd, [all ping outputs])
        all_outputs = []
        if not hosts:
            hosts = self.hosts
            output( '*** Ping: testing ping reachability\n' )
        for node in hosts:
            output( '%s -> ' % node.name )
            if manualdestip is not None:
                opts = ''
                if timeout:
                    opts = '-W %s' % timeout
                result = node.cmd( 'ping -c1 %s %s' % (opts, manualdestip) )
                outputs = self._parsePingFull( result )
                sent, received, rttmin, rttavg, rttmax, rttdev = outputs
                all_outputs.append( (node, manualdestip, outputs) )
                output( ( '%s ' % manualdestip ) if received else 'X ' )
                output( '\n' )
            else:
                for dest in hosts:
                    if node != dest:
                        opts = ''
                        if timeout:
                            opts = '-W %s' % timeout
                        result = node.cmd( 'ping -c1 %s %s' % (opts, dest.IP()) )
                        outputs = self._parsePingFull( result )
                        sent, received, rttmin, rttavg, rttmax, rttdev = outputs
                        all_outputs.append( (node, dest, outputs) )
                        output( ( '%s ' % dest.name ) if received else 'X ' )
        output( "*** Results: \n" )
        for outputs in all_outputs:
            src, dest, ping_outputs = outputs
            sent, received, rttmin, rttavg, rttmax, rttdev = ping_outputs
            output( " %s->%s: %s/%s, " % (src, dest, sent, received ) )
            output( "rtt min/avg/max/mdev %0.3f/%0.3f/%0.3f/%0.3f ms\n" %
                    (rttmin, rttavg, rttmax, rttdev) )
        return all_outputs

    def pingAll( self, timeout=None ):
        """Ping between all hosts.
           returns: ploss packet loss percentage"""
        return self.ping( timeout=timeout )

    def pingPair( self ):
        """Ping between first two hosts, useful for testing.
           returns: ploss packet loss percentage"""
        hosts = [ self.hosts[ 0 ], self.hosts[ 1 ] ]
        return self.ping( hosts=hosts )

    def pingAllFull( self ):
        """Ping between all hosts.
           returns: ploss packet loss percentage"""
        return self.pingFull()

    def pingPairFull( self ):
        """Ping between first two hosts, useful for testing.
           returns: ploss packet loss percentage"""
        hosts = [ self.hosts[ 0 ], self.hosts[ 1 ] ]
        return self.pingFull( hosts=hosts )

    @staticmethod
    def _parseIperf( iperfOutput ):
        """Parse iperf output and return bandwidth.
           iperfOutput: string
           returns: result string"""
        r = r'([\d\.]+ \w+/sec)'
        m = re.findall( r, iperfOutput )
        if m:
            return m[-1]
        else:
            # was: raise Exception(...)
            error( 'could not parse iperf output: ' + iperfOutput )
            return ''

    # XXX This should be cleaned up

    def iperf( self, hosts=None, l4Type='TCP', udpBw='10M', fmt=None,
               seconds=5, port=5001):
        """Run iperf between two hosts.
           hosts: list of hosts; if None, uses first and last hosts
           l4Type: string, one of [ TCP, UDP ]
           udpBw: bandwidth target for UDP test
           fmt: iperf format argument if any
           seconds: iperf time to transmit
           port: iperf port
           returns: two-element array of [ server, client ] speeds
           note: send() is buffered, so client rate can be much higher than
           the actual transmission rate; on an unloaded system, server
           rate should be much closer to the actual receive rate"""
        hosts = hosts or [ self.hosts[ 0 ], self.hosts[ -1 ] ]
        assert len( hosts ) == 2
        client, server = hosts
        output( '*** Iperf: testing', l4Type, 'bandwidth between',
                client, 'and', server, '\n' )
        server.cmd( 'killall -9 iperf' )
        iperfArgs = 'iperf -p %d ' % port
        bwArgs = ''
        if l4Type == 'UDP':
            iperfArgs += '-u '
            bwArgs = '-b ' + udpBw + ' '
        elif l4Type != 'TCP':
            raise Exception( 'Unexpected l4 type: %s' % l4Type )
        if fmt:
            iperfArgs += '-f %s ' % fmt
        server.sendCmd( iperfArgs + '-s' )
        if l4Type == 'TCP':
            if not waitListening( client, server.IP(), port ):
                raise Exception( 'Could not connect to iperf on port %d'
                                 % port )
        cliout = client.cmd( iperfArgs + '-t %d -c ' % seconds +
                             server.IP() + ' ' + bwArgs )
        debug( 'Client output: %s\n' % cliout )
        servout = ''
        # We want the last *b/sec from the iperf server output
        # for TCP, there are two of them because of waitListening
        count = 2 if l4Type == 'TCP' else 1
        while len( re.findall( '/sec', servout ) ) < count:
            servout += server.monitor( timeoutms=5000 )
        server.sendInt()
        servout += server.waitOutput()
        debug( 'Server output: %s\n' % servout )
        result = [ self._parseIperf( servout ), self._parseIperf( cliout ) ]
        if l4Type == 'UDP':
            result.insert( 0, udpBw )
        output( '*** Results: %s\n' % result )
        return result

    def runCpuLimitTest( self, cpu, duration=5 ):
        """run CPU limit test with 'while true' processes.
        cpu: desired CPU fraction of each host
        duration: test duration in seconds (integer)
        returns a single list of measured CPU fractions as floats.
        """
        pct = cpu * 100
        info( '*** Testing CPU %.0f%% bandwidth limit\n' % pct )
        hosts = self.hosts
        cores = int( quietRun( 'nproc' ) )
        # number of processes to run a while loop on per host
        num_procs = int( ceil( cores * cpu ) )
        pids = {}
        for h in hosts:
            pids[ h ] = []
            for _core in range( num_procs ):
                h.cmd( 'while true; do a=1; done &' )
                pids[ h ].append( h.cmd( 'echo $!' ).strip() )
        outputs = {}
        time = {}
        # get the initial cpu time for each host
        for host in hosts:
            outputs[ host ] = []
            with open( '/sys/fs/cgroup/cpuacct/%s/cpuacct.usage' %
                       host, 'r' ) as f:
                time[ host ] = float( f.read() )
        for _ in range( duration ):
            sleep( 1 )
            for host in hosts:
                with open( '/sys/fs/cgroup/cpuacct/%s/cpuacct.usage' %
                           host, 'r' ) as f:
                    readTime = float( f.read() )
                outputs[ host ].append( ( ( readTime - time[ host ] )
                                        / 1000000000 ) / cores * 100 )
                time[ host ] = readTime
        for h, pids in pids.items():
            for pid in pids:
                h.cmd( 'kill -9 %s' % pid )
        cpu_fractions = []
        for _host, outputs in outputs.items():
            for pct in outputs:
                cpu_fractions.append( pct )
        output( '*** Results: %s\n' % cpu_fractions )
        return cpu_fractions

    # BL: I think this can be rewritten now that we have
    # a real link class.
    def configLinkStatus( self, src, dst, status ):
        """Change status of src <-> dst links.
           src: node name
           dst: node name
           status: string {up, down}"""
        if src not in self.nameToNode:
            error( 'src not in network: %s\n' % src )
        elif dst not in self.nameToNode:
            error( 'dst not in network: %s\n' % dst )
        else:
<<<<<<< HEAD
            if isinstance( src, BaseString ):
                src = self.nameToNode[ src ]
            if isinstance( dst, BaseString ):
                dst = self.nameToNode[ dst ]
=======
            src = self.nameToNode[ src ]
            dst = self.nameToNode[ dst ]
>>>>>>> d1b0b32c
            connections = src.connectionsTo( dst )
            if len( connections ) == 0:
                error( 'src and dst not connected: %s %s\n' % ( src, dst) )
            for srcIntf, dstIntf in connections:
                result = srcIntf.ifconfig( status )
                if result:
                    error( 'link src status change failed: %s\n' % result )
                result = dstIntf.ifconfig( status )
                if result:
                    error( 'link dst status change failed: %s\n' % result )

    def interact( self ):
        "Start network and run our simple CLI."
        self.start()
        result = CLI( self )
        self.stop()
        return result

    inited = False

    @classmethod
    def init( cls ):
        "Initialize Mininet"
        if cls.inited:
            return
        ensureRoot()
        fixLimits()
        cls.inited = True


class Containernet( Mininet ):
    """
    A Mininet with Docker related methods.
    Inherits Mininet.
    This class is not more than API beautification.
    """

    def __init__(self, topo=None, dimage=None, **params):
        # call original Mininet.__init__ with build=False
        # still provide any topo objects and init node lists
        Mininet.__init__(self, build=False, **params)
        self.SAPswitches = dict()
        if topo and dimage:
            self.buildFromTopo(topo, dimage)

    def addDocker( self, name, cls=Docker, **params ):
        """
        Wrapper for addHost method that adds a
        Docker container as a host.
        """
        return self.addHost( name, cls=cls, **params)

    def removeDocker( self, name, **params):
        """
        Wrapper for removeHost. Just to be complete.
        """
        return self.removeHost(name, **params)


    def addExtSAP(self, sapName, sapIP, dpid=None, **params):
        """
        Add an external Service Access Point, implemented as an OVSBridge
        :param sapName:
        :param sapIP: str format: x.x.x.x/x
        :param dpid:
        :param params:
        :return:
        """
        SAPswitch = self.addSwitch(sapName, cls=OVSBridge, prefix=SAP_PREFIX,
                       dpid=dpid, ip=sapIP, **params)
        self.SAPswitches[sapName] = SAPswitch

        NAT = params.get('NAT', False)
        if NAT:
            self.addSAPNAT(SAPswitch)

        return SAPswitch

    def buildFromTopo( self, topo=None, dimage=None ):
        """
        Build Containernet from a topology object. Overrides
        buildFromTopo from Mininet class, since we need to invoke
        addDocker here instead of addHost.
        At the en of this function, everything should be connected
        and up.
        """

        info( '*** Creating network\n' )

        if not self.controllers and self.controller:
            # Add a default controller
            info( '*** Adding controller\n' )
            classes = self.controller
            if not isinstance( classes, list ):
                classes = [ classes ]
            for i, cls in enumerate( classes ):
                # Allow Controller objects because nobody understands partial()
                if isinstance( cls, Controller ):
                    self.addController( cls )
                else:
                    self.addController( 'c%d' % i, cls )

        info( '*** Adding Docker containers:\n' )
        for hostName in topo.hosts():
            self.addDocker( hostName, dimage=dimage, **topo.nodeInfo( hostName ) )
            info( hostName + ' ' )

        info( '\n*** Adding switches:\n' )
        for switchName in topo.switches():
            # A bit ugly: add batch parameter if appropriate
            params = topo.nodeInfo( switchName )
            cls = params.get( 'cls', self.switch )
            self.addSwitch( switchName, **params )
            info( switchName + ' ' )

        info( '\n*** Adding links:\n' )
        for srcName, dstName, params in topo.links(
                sort=True, withInfo=True ):
            self.addLink( **params )
            info( '(%s, %s) ' % ( srcName, dstName ) )

        info( '\n' )

    def removeExtSAP(self, sapName):
        SAPswitch = self.SAPswitches[sapName]
        info( 'stopping external SAP:' + SAPswitch.name + ' \n' )
        SAPswitch.stop()
        SAPswitch.terminate()

        self.removeSAPNAT(SAPswitch)


    def addSAPNAT(self, SAPSwitch):
        """
        Add NAT to the Containernet, so external SAPs can reach the outside internet through the host
        :param SAPSwitch: Instance of the external SAP switch
        :param SAPNet: Subnet of the external SAP as str (eg. '10.10.1.0/30')
        :return:
        """
        SAPip = SAPSwitch.ip
        SAPNet = str(ipaddress.IPv4Network(unicode(SAPip), strict=False))
        # due to a bug with python-iptables, removing and finding rules does not succeed when the mininet CLI is running
        # so we use the iptables tool
        # create NAT rule
        rule0_ = "iptables -t nat -A POSTROUTING ! -o {0} -s {1} -j MASQUERADE".format(SAPSwitch.deployed_name, SAPNet)
        p = Popen(shlex.split(rule0_))
        p.communicate()

        # create FORWARD rule
        rule1_ = "iptables -A FORWARD -o {0} -j ACCEPT".format(SAPSwitch.deployed_name)
        p = Popen(shlex.split(rule1_))
        p.communicate()

        rule2_ = "iptables -A FORWARD -i {0} -j ACCEPT".format(SAPSwitch.deployed_name)
        p = Popen(shlex.split(rule2_))
        p.communicate()

        info("added SAP NAT rules for: {0} - {1}\n".format(SAPSwitch.name, SAPNet))


    def removeSAPNAT(self, SAPSwitch):

        SAPip = SAPSwitch.ip
        SAPNet = str(ipaddress.IPv4Network(unicode(SAPip), strict=False))
        # due to a bug with python-iptables, removing and finding rules does not succeed when the mininet CLI is running
        # so we use the iptables tool
        rule0_ = "iptables -t nat -D POSTROUTING ! -o {0} -s {1} -j MASQUERADE".format(SAPSwitch.deployed_name, SAPNet)
        p = Popen(shlex.split(rule0_))
        p.communicate()

        rule1_ = "iptables -D FORWARD -o {0} -j ACCEPT".format(SAPSwitch.deployed_name)
        p = Popen(shlex.split(rule1_))
        p.communicate()

        rule2_ = "iptables -D FORWARD -i {0} -j ACCEPT".format(SAPSwitch.deployed_name)
        p = Popen(shlex.split(rule2_))
        p.communicate()

        info("remove SAP NAT rules for: {0} - {1}\n".format(SAPSwitch.name, SAPNet))


    def stop(self):
        super(Containernet, self).stop()

        info('*** Removing NAT rules of %i SAPs\n' % len(self.SAPswitches))
        for SAPswitch in self.SAPswitches:
            self.removeSAPNAT(self.SAPswitches[SAPswitch])
        info("\n")



class MininetWithControlNet( Mininet ):

    """Control network support:

       Create an explicit control network. Currently this is only
       used/usable with the user datapath.

       Notes:

       1. If the controller and switches are in the same (e.g. root)
          namespace, they can just use the loopback connection.

       2. If we can get unix domain sockets to work, we can use them
          instead of an explicit control network.

       3. Instead of routing, we could bridge or use 'in-band' control.

       4. Even if we dispense with this in general, it could still be
          useful for people who wish to simulate a separate control
          network (since real networks may need one!)

       5. Basically nobody ever used this code, so it has been moved
          into its own class.

       6. Ultimately we may wish to extend this to allow us to create a
          control network which every node's control interface is
          attached to."""

    def configureControlNetwork( self ):
        "Configure control network."
        self.configureRoutedControlNetwork()

    # We still need to figure out the right way to pass
    # in the control network location.

    def configureRoutedControlNetwork( self, ip='192.168.123.1',
                                       prefixLen=16 ):
        """Configure a routed control network on controller and switches.
           For use with the user datapath only right now."""
        controller = self.controllers[ 0 ]
        info( controller.name + ' <->' )
        cip = ip
        snum = ipParse( ip )
        for switch in self.switches:
            info( ' ' + switch.name )
            link = self.link( switch, controller, port1=0 )
            sintf, cintf = link.intf1, link.intf2
            switch.controlIntf = sintf
            snum += 1
            while snum & 0xff in [ 0, 255 ]:
                snum += 1
            sip = ipStr( snum )
            cintf.setIP( cip, prefixLen )
            sintf.setIP( sip, prefixLen )
            controller.setHostRoute( sip, cintf )
            switch.setHostRoute( cip, sintf )
        info( '\n' )
        info( '*** Testing control network\n' )
        while not cintf.isUp():
            info( '*** Waiting for', cintf, 'to come up\n' )
            sleep( 1 )
        for switch in self.switches:
            while not sintf.isUp():
                info( '*** Waiting for', sintf, 'to come up\n' )
                sleep( 1 )
            if self.ping( hosts=[ switch, controller ] ) != 0:
                error( '*** Error: control network test failed\n' )
                exit( 1 )
        info( '\n' )<|MERGE_RESOLUTION|>--- conflicted
+++ resolved
@@ -113,16 +113,12 @@
 from subprocess import Popen
 
 # Mininet version: should be consistent with README and LICENSE
-<<<<<<< HEAD
-VERSION = "2.3.0d5"
+VERSION = "2.3.0"
 CONTAINERNET_VERSION = "3.0"
 
 # If an external SAP (Service Access Point) is made, it is deployed with this prefix in the name,
 # so it can be removed at a later time
 SAP_PREFIX = 'sap.'
-=======
-VERSION = "2.3.0"
->>>>>>> d1b0b32c
 
 class Mininet( object ):
     "Network emulation with hosts spawned in network namespaces."
@@ -209,11 +205,7 @@
             if not remaining:
                 info( '\n' )
                 return True
-<<<<<<< HEAD
-            if timeout is not None and time > timeout:
-=======
             if timeout is not None and time >= timeout:
->>>>>>> d1b0b32c
                 break
             sleep( delay )
             time += delay
@@ -258,7 +250,6 @@
         self.nameToNode[ name ] = h
         return h
 
-<<<<<<< HEAD
     def removeHost( self, name, **params):
         """
         Remove a host from the network at runtime.
@@ -280,8 +271,6 @@
             return True
         return False
 
-=======
->>>>>>> d1b0b32c
     def delNode( self, node, nodes=None):
         """Delete node
            node: node to delete
@@ -463,7 +452,6 @@
         self.links.append( link )
         return link
 
-<<<<<<< HEAD
     def removeLink(self, link=None, node1=None, node2=None):
         """
         Removes a link. Can either be specified by link object,
@@ -495,8 +483,6 @@
         link.delete()
         self.links.remove(link)
 
-=======
->>>>>>> d1b0b32c
     def delLink( self, link ):
         "Remove a link from this network"
         link.delete()
@@ -757,12 +743,11 @@
             output( '*** Ping: testing ping reachability\n' )
         for node in hosts:
             output( '%s -> ' % node.name )
-<<<<<<< HEAD
             if manualdestip is not None:
                 opts = ''
                 if timeout:
                     opts = '-W %s' % timeout
-                result = node.cmd( 'ping -c1 %s %s' %
+                result = node.cmd( 'LANG=c ping -c1 %s %s' %
                                    (opts, manualdestip) )
                 sent, received = self._parsePing( result )
                 packets += sent
@@ -780,8 +765,8 @@
                         if timeout:
                             opts = '-W %s' % timeout
                         if dest.intfs:
-                            result = node.cmd( 'ping -c1 %s %s' %
-                                               (opts, dest.IP()) )
+                            result = node.cmd( 'LANG=C ping -c1 %s %s' %
+                                                (opts, dest.IP()) )
                             sent, received = self._parsePing( result )
                         else:
                             sent, received = 0, 0
@@ -793,27 +778,6 @@
                             exit( 1 )
                         lost += sent - received
                         output( ( '%s ' % dest.name ) if received else 'X ' )
-=======
-            for dest in hosts:
-                if node != dest:
-                    opts = ''
-                    if timeout:
-                        opts = '-W %s' % timeout
-                    if dest.intfs:
-                        result = node.cmd( 'LANG=C ping -c1 %s %s' %
-                                           (opts, dest.IP()) )
-                        sent, received = self._parsePing( result )
-                    else:
-                        sent, received = 0, 0
-                    packets += sent
-                    if received > sent:
-                        error( '*** Error: received too many packets' )
-                        error( '%s' % result )
-                        node.cmdPrint( 'route' )
-                        exit( 1 )
-                    lost += sent - received
-                    output( ( '%s ' % dest.name ) if received else 'X ' )
->>>>>>> d1b0b32c
             output( '\n' )
         if packets > 0:
             ploss = 100.0 * lost / packets
@@ -1045,15 +1009,8 @@
         elif dst not in self.nameToNode:
             error( 'dst not in network: %s\n' % dst )
         else:
-<<<<<<< HEAD
-            if isinstance( src, BaseString ):
-                src = self.nameToNode[ src ]
-            if isinstance( dst, BaseString ):
-                dst = self.nameToNode[ dst ]
-=======
             src = self.nameToNode[ src ]
             dst = self.nameToNode[ dst ]
->>>>>>> d1b0b32c
             connections = src.connectionsTo( dst )
             if len( connections ) == 0:
                 error( 'src and dst not connected: %s %s\n' % ( src, dst) )
