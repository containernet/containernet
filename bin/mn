--- conflicted
+++ resolved
@@ -101,10 +101,7 @@
 # Locally defined tests
 def allTest( net ):
     "Run ping and iperf tests"
-<<<<<<< HEAD
     net.waitConnected()
-=======
->>>>>>> d1b0b32c
     net.start()
     net.ping()
     net.iperf()
@@ -113,10 +110,6 @@
     "Null 'test' (does nothing)"
     pass
 
-<<<<<<< HEAD
-=======
-
->>>>>>> d1b0b32c
 TESTS.update( all=allTest, none=nullTest, build=nullTest )
 
 # Map to alternate spellings of Mininet() methods
@@ -137,10 +130,7 @@
             if callable( testfn ):
                 testfn( mn, *args, **kwargs )
             elif hasattr( mn, test ):
-<<<<<<< HEAD
                 mn.waitConnected()
-=======
->>>>>>> d1b0b32c
                 getattr( mn, test )( *args, **kwargs )
             else:
                 raise Exception( 'Test %s is unknown - please specify one of '
@@ -398,15 +388,6 @@
                            placement=PLACEMENT[ opts.placement ] )
             mininet.cli.CLI = ClusterCLI
 
-<<<<<<< HEAD
-        mn = Net( topo=topo,
-                  switch=switch, host=host, controller=controller, link=link,
-                  ipBase=opts.ipbase, inNamespace=opts.innamespace,
-                  xterms=opts.xterms, autoSetMacs=opts.mac,
-                  autoStaticArp=opts.arp, autoPinCpus=opts.pin,
-                  listenPort=opts.listenport )
-
-=======
         # Wait for controllers to connect unless we're running null test
         if ( opts.test and opts.test != [ 'none' ] and
              isinstance( opts.wait, bool ) ):
@@ -420,7 +401,6 @@
                   waitConnected=opts.wait,
                   listenPort=opts.listenport )
 
->>>>>>> d1b0b32c
         if opts.ensure_value( 'nat', False ):
             with open( '/etc/resolv.conf' ) as f:
                 if 'nameserver 127.' in f.read():
