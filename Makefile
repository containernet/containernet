MININET = mininet/*.py
TEST = mininet/test/*.py
EXAMPLES = mininet/examples/*.py
MN = bin/mn
<<<<<<< HEAD
PYTHON ?= python3
=======
PYTHON ?= python
>>>>>>> d1b0b32c
PYMN = $(PYTHON) -B bin/mn
BIN = $(MN)
PYSRC = $(MININET) $(TEST) $(EXAMPLES) $(BIN)
MNEXEC = mnexec
MANPAGES = mn.1 mnexec.1
<<<<<<< HEAD
P8IGN = E251,E201,E302,E202,E126,E127,E203,E226
=======
P8IGN = E251,E201,E302,E202,E126,E127,E203,E226,E402,W504,W503,E731
>>>>>>> d1b0b32c
PREFIX ?= /usr
BINDIR ?= $(PREFIX)/bin
MANDIR ?= $(PREFIX)/share/man/man1
DOCDIRS = doc/html doc/latex
PDF = doc/latex/refman.pdf
CC ?= cc

CFLAGS += -Wall -Wextra

all: test

clean:
	rm -rf build dist *.egg-info *.pyc $(MNEXEC) $(MANPAGES) $(DOCDIRS)

test: $(MININET) $(TEST)
	-echo "Running tests"
	py.test -v mininet/test/test_containernet.py

mnexec: mnexec.c $(MN) mininet/net.py
	$(CC) $(CFLAGS) $(LDFLAGS) \
	-DVERSION=\"`PYTHONPATH=. $(PYMN) --version 2>&1`\" $< -o $@

install-mnexec: $(MNEXEC)
	install -D $(MNEXEC) $(BINDIR)/$(MNEXEC)

install-manpages: $(MANPAGES)
	install -D -t $(MANDIR) $(MANPAGES)

install: install-mnexec install-manpages
<<<<<<< HEAD
	$(PYTHON) setup.py install
=======
#	This seems to work on all pip versions
	$(PYTHON) -m pip uninstall -y mininet || true
	$(PYTHON) -m pip install .
>>>>>>> d1b0b32c

develop: $(MNEXEC) $(MANPAGES)
# 	Perhaps we should link these as well
	install $(MNEXEC) $(BINDIR)
	install $(MANPAGES) $(MANDIR)
<<<<<<< HEAD
	$(PYTHON) setup.py develop
=======
	$(PYTHON) -m pip uninstall -y mininet || true
	$(PYTHON) -m pip install -e . --no-binary :all:
>>>>>>> d1b0b32c

man: $(MANPAGES)

mn.1: $(MN)
	PYTHONPATH=. help2man -N -n "create a Mininet network." \
	--no-discard-stderr "$(PYMN)" -o $@

mnexec.1: mnexec
	help2man -N -n "execution utility for Mininet." \
	-h "-h" -v "-v" --no-discard-stderr ./$< -o $@

.PHONY: doc

doc: man
	doxygen doc/doxygen.cfg
	make -C doc/latex<|MERGE_RESOLUTION|>--- conflicted
+++ resolved
@@ -2,21 +2,13 @@
 TEST = mininet/test/*.py
 EXAMPLES = mininet/examples/*.py
 MN = bin/mn
-<<<<<<< HEAD
 PYTHON ?= python3
-=======
-PYTHON ?= python
->>>>>>> d1b0b32c
 PYMN = $(PYTHON) -B bin/mn
 BIN = $(MN)
 PYSRC = $(MININET) $(TEST) $(EXAMPLES) $(BIN)
 MNEXEC = mnexec
 MANPAGES = mn.1 mnexec.1
-<<<<<<< HEAD
-P8IGN = E251,E201,E302,E202,E126,E127,E203,E226
-=======
 P8IGN = E251,E201,E302,E202,E126,E127,E203,E226,E402,W504,W503,E731
->>>>>>> d1b0b32c
 PREFIX ?= /usr
 BINDIR ?= $(PREFIX)/bin
 MANDIR ?= $(PREFIX)/share/man/man1
@@ -46,24 +38,16 @@
 	install -D -t $(MANDIR) $(MANPAGES)
 
 install: install-mnexec install-manpages
-<<<<<<< HEAD
-	$(PYTHON) setup.py install
-=======
 #	This seems to work on all pip versions
 	$(PYTHON) -m pip uninstall -y mininet || true
 	$(PYTHON) -m pip install .
->>>>>>> d1b0b32c
 
 develop: $(MNEXEC) $(MANPAGES)
 # 	Perhaps we should link these as well
 	install $(MNEXEC) $(BINDIR)
 	install $(MANPAGES) $(MANDIR)
-<<<<<<< HEAD
-	$(PYTHON) setup.py develop
-=======
 	$(PYTHON) -m pip uninstall -y mininet || true
 	$(PYTHON) -m pip install -e . --no-binary :all:
->>>>>>> d1b0b32c
 
 man: $(MANPAGES)
 
