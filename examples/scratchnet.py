#!/usr/bin/env python

"""
Build a simple network from scratch, using mininet primitives.
This is more complicated than using the higher-level classes,
but it exposes the configuration details and allows customization.

For most tasks, the higher-level API will be preferable.
"""

from time import sleep

from mininet.net import Mininet
from mininet.node import Node
from mininet.link import Link
from mininet.log import setLogLevel, info
from mininet.util import quietRun


def scratchNet( cname='controller', cargs='-v ptcp:' ):
    "Create network from scratch using Open vSwitch."

    info( "*** Creating nodes\n" )
    controller = Node( 'c0', inNamespace=False )
    switch = Node( 's0', inNamespace=False )
    h0 = Node( 'h0' )
    h1 = Node( 'h1' )

    info( "*** Creating links\n" )
    Link( h0, switch )
    Link( h1, switch )

    info( "*** Configuring hosts\n" )
    h0.setIP( '192.168.123.1/24' )
    h1.setIP( '192.168.123.2/24' )
    info( str( h0 ) + '\n' )
    info( str( h1 ) + '\n' )

    info( "*** Starting network using Open vSwitch\n" )
    controller.cmd( cname + ' ' + cargs + '&' )
    switch.cmd( 'ovs-vsctl del-br dp0' )
    switch.cmd( 'ovs-vsctl add-br dp0' )
<<<<<<< HEAD
    for intf in list(switch.intfs.values()):
        print((switch.cmd( 'ovs-vsctl add-port dp0 %s' % intf )))
=======
    for intf in switch.intfs.values():
        switch.cmd( 'ovs-vsctl add-port dp0 %s\n' % intf )
>>>>>>> d1b0b32c

    # Note: controller and switch are in root namespace, and we
    # can connect via loopback interface
    switch.cmd( 'ovs-vsctl set-controller dp0 tcp:127.0.0.1:6633' )

    info( '*** Waiting for switch to connect to controller' )
    while 'is_connected' not in quietRun( 'ovs-vsctl show' ):
        sleep( 1 )
        info( '.' )
    info( '\n' )

    info( "*** Running test\n" )
    h0.cmdPrint( 'ping -c1 ' + h1.IP() )

    info( "*** Stopping network\n" )
    controller.cmd( 'kill %' + cname )
    switch.cmd( 'ovs-vsctl del-br dp0' )
    switch.deleteIntfs()
    info( '\n' )


if __name__ == '__main__':
    setLogLevel( 'info' )
    info( '*** Scratch network demo (kernel datapath)\n' )
    Mininet.init()
    scratchNet()<|MERGE_RESOLUTION|>--- conflicted
+++ resolved
@@ -40,13 +40,8 @@
     controller.cmd( cname + ' ' + cargs + '&' )
     switch.cmd( 'ovs-vsctl del-br dp0' )
     switch.cmd( 'ovs-vsctl add-br dp0' )
-<<<<<<< HEAD
-    for intf in list(switch.intfs.values()):
-        print((switch.cmd( 'ovs-vsctl add-port dp0 %s' % intf )))
-=======
     for intf in switch.intfs.values():
         switch.cmd( 'ovs-vsctl add-port dp0 %s\n' % intf )
->>>>>>> d1b0b32c
 
     # Note: controller and switch are in root namespace, and we
     # can connect via loopback interface
