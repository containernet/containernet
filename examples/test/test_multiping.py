--- conflicted
+++ resolved
@@ -42,15 +42,9 @@
                     pass
             else:
                 break
-<<<<<<< HEAD
-        self.assertTrue( len( pings ) > 0 )
-        for t in list(pings.values()):
-            self.assertEqual( len( t ), 0 )
-=======
         self.assertTrue( len( pings ) > 0, 'too few pings' )
         for t in pings.values():
             self.assertEqual( len( t ), 0, 'missed ping target(s): %s' % t )
->>>>>>> d1b0b32c
 
 if __name__ == '__main__':
     unittest.main()