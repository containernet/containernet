--- conflicted
+++ resolved
@@ -31,14 +31,9 @@
                 break
         self.assertTrue( len( pings ) > 0 )
         # make sure we have received at least one ping per second
-<<<<<<< HEAD
-        for count in list(pings.values()):
-            self.assertTrue( count >= seconds )
-=======
         for count in pings.values():
             self.assertTrue( count >= seconds,
                              '%d pings < %d seconds' % ( count, seconds ) )
->>>>>>> d1b0b32c
 
 if __name__ == '__main__':
     unittest.main()