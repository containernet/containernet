--- conflicted
+++ resolved
@@ -21,11 +21,7 @@
         while True:
             index = p.expect( self.opts )
             if index == 0:
-<<<<<<< HEAD
-                print((p.match.group(0)))
-=======
                 print( p.match.group(0) )
->>>>>>> d1b0b32c
                 p.sendline( 'yes' )
             elif index == 1:
                 return False
