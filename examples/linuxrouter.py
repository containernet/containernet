--- conflicted
+++ resolved
@@ -58,11 +58,7 @@
         defaultIP = '192.168.1.1/24'  # IP address for r0-eth1
         router = self.addNode( 'r0', cls=LinuxRouter, ip=defaultIP )
 
-<<<<<<< HEAD
-        s1, s2, s3 = [ self.addSwitch( s ) for s in ('s1', 's2', 's3') ]
-=======
         s1, s2, s3 = [ self.addSwitch( s ) for s in ( 's1', 's2', 's3' ) ]
->>>>>>> d1b0b32c
 
         self.addLink( s1, router, intfName2='r0-eth1',
                       params2={ 'ip' : defaultIP } )  # for clarity
@@ -89,11 +85,7 @@
                    waitConnected=True )  # controller is used by s1-s3
     net.start()
     info( '*** Routing Table on Router:\n' )
-<<<<<<< HEAD
-    print((net[ 'r0' ].cmd( 'route' )))
-=======
     info( net[ 'r0' ].cmd( 'route' ) )
->>>>>>> d1b0b32c
     CLI( net )
     net.stop()
 
