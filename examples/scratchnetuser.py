--- conflicted
+++ resolved
@@ -52,11 +52,7 @@
     info( '*** Starting controller and user datapath\n' )
     controller.cmd( cname + ' ' + cargs + '&' )
     switch.cmd( 'ifconfig lo 127.0.0.1' )
-<<<<<<< HEAD
-    intfs = [ str( i ) for i in (sintf1, sintf2) ]
-=======
     intfs = str( sintf1 ), str( sintf2 )
->>>>>>> d1b0b32c
     switch.cmd( 'ofdatapath -i ' + ','.join( intfs ) + ' ptcp: &' )
     switch.cmd( 'ofprotocol tcp:' + controller.IP() + ' tcp:localhost &' )
 
