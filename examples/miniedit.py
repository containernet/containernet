--- conflicted
+++ resolved
@@ -13,53 +13,10 @@
 OpenFlow icon from https://www.opennetworking.org/
 """
 
-<<<<<<< HEAD
-# Miniedit needs some work in order to pass pylint...
-# pylint: disable=line-too-long,too-many-branches
-# pylint: disable=too-many-statements,attribute-defined-outside-init
-# pylint: disable=missing-docstring
-
-MINIEDIT_VERSION = '2.2.0.1'
-
-import sys
-from optparse import OptionParser
-from subprocess import call
-
-if sys.version_info[0] == 2:
-    from Tkinter import ( Frame, Label, LabelFrame, Entry, OptionMenu,
-                          Checkbutton, Menu, Toplevel, Button, BitmapImage,
-                          PhotoImage, Canvas, Scrollbar, Wm, TclError,
-                          StringVar, IntVar, E, W, EW, NW, Y, VERTICAL, SOLID,
-                          CENTER, RIGHT, LEFT, BOTH, TRUE, FALSE )
-    from ttk import Notebook
-    from tkMessageBox import showerror
-    import tkFont
-    import tkFileDialog
-    import tkSimpleDialog
-
-else:
-    from tkinter import ( Frame, Label, LabelFrame, Entry, OptionMenu,
-                          Checkbutton, Menu, Toplevel, Button, BitmapImage,
-                          PhotoImage, Canvas, Scrollbar, Wm, TclError,
-                          StringVar, IntVar, E, W, EW, NW, Y, VERTICAL, SOLID,
-                          CENTER, RIGHT, LEFT, BOTH, TRUE, FALSE )
-    from tkinter.ttk import Notebook
-    from tkinter.messagebox import showerror
-    from tkinter import font as tkFont
-    from tkinter import simpledialog as tkSimpleDialog
-    from tkinter import filedialog as tkFileDialog
-
-import re
-=======
->>>>>>> d1b0b32c
 import json
 import os
-<<<<<<< HEAD
-from functools import partial
-=======
 import re
 import sys
->>>>>>> d1b0b32c
 
 from distutils.version import StrictVersion
 from functools import partial
@@ -67,35 +24,20 @@
 from subprocess import call
 from sys import exit  # pylint: disable=redefined-builtin
 
-<<<<<<< HEAD
-from mininet.log import info, setLogLevel
+from mininet.log import info, debug, warn, setLogLevel
 from mininet.net import Mininet, VERSION, Containernet
-from mininet.util import netParse, ipAdd, quietRun
-from mininet.util import buildTopo
-from mininet.util import custom, customClass
-from mininet.term import makeTerm, cleanUpScreens
-from mininet.node import Controller, RemoteController, NOX, OVSController
-from mininet.node import CPULimitedHost, Host, Node, Docker
-from mininet.node import OVSSwitch, UserSwitch
-=======
-from mininet.log import info, debug, warn, setLogLevel
-from mininet.net import Mininet, VERSION
 from mininet.util import (netParse, ipAdd, quietRun,
                           buildTopo, custom, customClass )
 from mininet.term import makeTerm, cleanUpScreens
 from mininet.node import (Controller, RemoteController, NOX, OVSController,
-                          CPULimitedHost, Host, Node,
+                          CPULimitedHost, Host, Node, Docker,
                           OVSSwitch, UserSwitch, IVSSwitch )
->>>>>>> d1b0b32c
 from mininet.link import TCLink, Intf, Link
 from mininet.cli import CLI
 from mininet.moduledeps import moduleDeps
 from mininet.topo import SingleSwitchTopo, LinearTopo, SingleSwitchReversedTopo
 from mininet.topolib import TreeTopo
 
-<<<<<<< HEAD
-print(('MiniEdit running against Containernet ' + VERSION))
-=======
 # pylint: disable=import-error
 if sys.version_info[0] == 2:
     from Tkinter import ( Frame, Label, LabelFrame, Entry, OptionMenu,
@@ -135,8 +77,7 @@
 if 'PYTHONPATH' in os.environ:
     sys.path = os.environ[ 'PYTHONPATH' ].split( ':' ) + sys.path
 
-info( 'MiniEdit running against Mininet '+VERSION, '\n' )
->>>>>>> d1b0b32c
+info( 'MiniEdit running against Containernet '+VERSION, '\n' )
 MININET_VERSION = re.sub(r'[^\d\.]', '', VERSION)
 
 TOPODEF = 'none'
@@ -459,17 +400,10 @@
         r = r'ovs-vsctl \(Open vSwitch\) (.*)'
         m = re.search(r, outp)
         if m is None:
-<<<<<<< HEAD
-            print('Version check failed')
-            return None
-        else:
-            print(('Open vSwitch version is '+m.group(1)))
-=======
             warn( 'Version check failed' )
             return None
         else:
             info( 'Open vSwitch version is '+m.group(1), '\n' )
->>>>>>> d1b0b32c
             return m.group(1)
 
 
@@ -1577,21 +1511,13 @@
 
     def addNode( self, node, nodeNum, x, y, name=None):
         "Add a new node to our canvas."
-<<<<<<< HEAD
-        if 'Switch' == node or 'LegacySwitch' == node or 'LegacyRouter' == node:
-=======
-        if node == 'Switch':
->>>>>>> d1b0b32c
+        if node == 'Switch' or node == 'LegacySwitch' or node == 'LegacyRouter':
             self.switchCount += 1
         if node == 'Host':
             self.hostCount += 1
-<<<<<<< HEAD
-        if 'Docker' == node:
+        if node == 'Docker':
             self.dockerCount += 1
-        if 'Controller' == node:
-=======
         if node == 'Controller':
->>>>>>> d1b0b32c
             self.controllerCount += 1
         if name is None:
             name = self.nodePrefixes[ node ] + nodeNum
@@ -1613,17 +1539,10 @@
         except NameError:
             return text
         if isinstance(text, dict):
-<<<<<<< HEAD
-            return {self.convertJsonUnicode(key): self.convertJsonUnicode(value) for key, value in list(text.items())}
-        elif isinstance(text, list):
-            return [self.convertJsonUnicode(element) for element in text]
-        elif isinstance(text, str):
-=======
             return {self.convertJsonUnicode(key): self.convertJsonUnicode(value) for key, value in text.items()}
         if isinstance(text, list):
             return [self.convertJsonUnicode(element) for element in text]
         if isinstance(text, unicode):  # pylint: disable=undefined-variable
->>>>>>> d1b0b32c
             return text.encode('utf-8')
         return text
 
@@ -1643,11 +1562,7 @@
 
         # Load application preferences
         if 'application' in loadedTopology:
-<<<<<<< HEAD
-            self.appPrefs = dict(list(self.appPrefs.items()) + list(loadedTopology['application'].items()))
-=======
             self.appPrefs.update(loadedTopology['application'])
->>>>>>> d1b0b32c
             if "ovsOf10" not in self.appPrefs["openFlowVersions"]:
                 self.appPrefs["openFlowVersions"]["ovsOf10"] = '0'
             if "ovsOf11" not in self.appPrefs["openFlowVersions"]:
@@ -1811,11 +1726,7 @@
 
     def newTopology( self ):
         "New command."
-<<<<<<< HEAD
-        for widget in list(self.widgetToItem.keys()):
-=======
         for widget in tuple( self.widgetToItem ):
->>>>>>> d1b0b32c
             self.deleteItem( self.widgetToItem[ widget ] )
         self.hostCount = 0
         self.dockerCount = 0
@@ -1897,11 +1808,7 @@
                 f.write(json.dumps(savingDictionary, sort_keys=True, indent=4, separators=(',', ': ')))
             # pylint: disable=broad-except
             except Exception as er:
-<<<<<<< HEAD
-                print(er)
-=======
                 warn( er, '\n' )
->>>>>>> d1b0b32c
             # pylint: enable=broad-except
             finally:
                 f.close()
@@ -2067,11 +1974,7 @@
 
             # Save Links
             f.write("    info( '*** Add links\\n')\n")
-<<<<<<< HEAD
-            for key,linkDetail in list(self.links.items()):
-=======
             for key,linkDetail in self.links.items():
->>>>>>> d1b0b32c
                 tags = self.canvas.gettags(key)
                 if 'data' in tags:
                     optsExist = False
@@ -2372,9 +2275,8 @@
             self.hostOpts[name] = {'sched':'host'}
             self.hostOpts[name]['nodeNum']=self.hostCount
             self.hostOpts[name]['hostname']=name
-<<<<<<< HEAD
             self.hostOpts[name]['nodeType']=node
-        if 'Docker' == node:
+        if node == 'Docker':
             self.dockerCount += 1
             name = self.nodePrefixes[ node ] + str( self.dockerCount )
             self.hostOpts[name] = {'sched':'host'}
@@ -2383,10 +2285,7 @@
             self.hostOpts[name]['dimage']='ubuntu:trusty'
             self.hostOpts[name]['startCommand']='/bin/bash'
             self.hostOpts[name]['nodeType']=node
-        if 'Controller' == node:
-=======
         if node == 'Controller':
->>>>>>> d1b0b32c
             name = self.nodePrefixes[ node ] + str( self.controllerCount )
             ctrlr = { 'controllerType': 'ref',
                       'hostname': name,
@@ -2412,13 +2311,9 @@
             icon.bind('<Button-3>', self.do_legacySwitchPopup )
         if node == 'Host':
             icon.bind('<Button-3>', self.do_hostPopup )
-<<<<<<< HEAD
-        if 'Docker' == node:
+        if node == 'Docker':
             icon.bind('<Button-3>', self.do_dockerPopup )
-        if 'Controller' == node:
-=======
         if node == 'Controller':
->>>>>>> d1b0b32c
             icon.bind('<Button-3>', self.do_controllerPopup )
 
     def clickController( self, event ):
@@ -2755,8 +2650,7 @@
             if len(hostBox.result['privateDirectory']) > 0:
                 newHostOpts['privateDirectory'] = hostBox.result['privateDirectory']
             self.hostOpts[name] = newHostOpts
-<<<<<<< HEAD
-            print(('New host details for ' + name + ' = ' + str(newHostOpts)))
+            info( 'New host details for ' + name + ' = ' + str(newHostOpts), '\n' )
 
     def dockerDetails( self, _ignore=None ):
         if ( self.selection is None or
@@ -2791,10 +2685,7 @@
             if len(dockerBox.result['multiInterfaces']) > 0:
                 newDockerOpts['multiInterfaces'] = dockerBox.result['multiInterfaces']
             self.hostOpts[name] = newDockerOpts
-            print(('New host details for ' + name + ' = ' + str(self.hostOpts[name])))
-=======
-            info( 'New host details for ' + name + ' = ' + str(newHostOpts), '\n' )
->>>>>>> d1b0b32c
+            info( 'New host details for ' + name + ' = ' + str(self.hostOpts[name]), '\n' )
 
     def switchDetails( self, _ignore=None ):
         if ( self.selection is None or
@@ -2832,11 +2723,7 @@
             newSwitchOpts['sflow'] = switchBox.result['sflow']
             newSwitchOpts['netflow'] = switchBox.result['netflow']
             self.switchOpts[name] = newSwitchOpts
-<<<<<<< HEAD
-            print(('New switch details for ' + name + ' = ' + str(newSwitchOpts)))
-=======
             info( 'New switch details for ' + name + ' = ' + str(newSwitchOpts), '\n' )
->>>>>>> d1b0b32c
 
     def linkUp( self ):
         if ( self.selection is None or
@@ -2875,20 +2762,12 @@
         linkBox = LinkDialog(self, title='Link Details', linkDefaults=linkopts)
         if linkBox.result is not None:
             linkDetail['linkOpts'] = linkBox.result
-<<<<<<< HEAD
-            print(('New link details = ' + str(linkBox.result)))
-=======
             info( 'New link details = ' + str(linkBox.result), '\n' )
->>>>>>> d1b0b32c
 
     def prefDetails( self ):
         prefDefaults = self.appPrefs
         prefBox = PrefsDialog(self, title='Preferences', prefDefaults=prefDefaults)
-<<<<<<< HEAD
-        print(('New Prefs = ' + str(prefBox.result)))
-=======
         info( 'New Prefs = ' + str(prefBox.result), '\n' )
->>>>>>> d1b0b32c
         if prefBox.result:
             self.appPrefs = prefBox.result
 
@@ -2914,11 +2793,7 @@
             else:
                 ctrlrBox.result['hostname'] = name
             self.controllers[name] = ctrlrBox.result
-<<<<<<< HEAD
-            print(('New controller details for ' + name + ' = ' + str(self.controllers[name])))
-=======
             info( 'New controller details for ' + name + ' = ' + str(self.controllers[name]), '\n' )
->>>>>>> d1b0b32c
             # Find references to controller and change name
             if oldName != name:
                 for widget in self.widgetToItem:
@@ -3010,12 +2885,7 @@
                 if 'Switch' in tags:
                     if widget['text'] in self.switchOpts[name]['controllers']:
                         self.switchOpts[name]['controllers'].remove(widget['text'])
-<<<<<<< HEAD
-
-        for link in list(widget.links.values()):
-=======
         for link in tuple( widget.links.values() ):
->>>>>>> d1b0b32c
             # Delete from view and model
             self.deleteItem( link )
         del self.itemToWidget[ item ]
@@ -3023,11 +2893,7 @@
 
     def buildNodes( self, net):
         # Make nodes
-<<<<<<< HEAD
-        print("Getting Hosts and Switches.")
-=======
         info( "Getting Hosts and Switches.\n" )
->>>>>>> d1b0b32c
         for widget in self.widgetToItem:
             name = widget[ 'text' ]
             tags = self.canvas.gettags( self.widgetToItem[ widget ] )
@@ -3126,11 +2992,7 @@
                                            privateDirs=opts['privateDirectory'] )
                     else:
                         hostCls=Host
-<<<<<<< HEAD
-                print(hostCls)
-=======
                 debug( hostCls, '\n' )
->>>>>>> d1b0b32c
                 newHost = net.addHost( name,
                                        cls=hostCls,
                                        ip=ip,
@@ -3150,11 +3012,7 @@
                             Intf( extInterface, node=newHost )
                 if 'vlanInterfaces' in opts:
                     if len(opts['vlanInterfaces']) > 0:
-<<<<<<< HEAD
-                        print('Checking that OS is VLAN prepared')
-=======
                         info( 'Checking that OS is VLAN prepared\n' )
->>>>>>> d1b0b32c
                         self.pathCheck('vconfig', moduleName='vlan package')
                         moduleDeps( add='8021q' )
             elif 'Docker' in tags:
@@ -3195,11 +3053,7 @@
                 controllerPort = opts['remotePort']
 
                 # Make controller
-<<<<<<< HEAD
-                print(('Getting controller selection:'+controllerType))
-=======
                 info( 'Getting controller selection:'+controllerType, '\n' )
->>>>>>> d1b0b32c
                 if controllerType == 'remote':
                     net.addController(name=name,
                                       controller=RemoteController,
@@ -3239,13 +3093,8 @@
 
     def buildLinks( self, net):
         # Make links
-<<<<<<< HEAD
-        print("Getting Links.")
-        for key,link in list(self.links.items()):
-=======
         info( "Getting Links.\n" )
         for key,link in self.links.items():
->>>>>>> d1b0b32c
             tags = self.canvas.gettags(key)
             # start links
             if 'data' in tags:
@@ -3301,11 +3150,7 @@
 
 
     def build( self ):
-<<<<<<< HEAD
-        print("Build network based on our topology.")
-=======
         "Build network based on our topology."
->>>>>>> d1b0b32c
 
         dpctl = None
         if len(self.appPrefs['dpctl']) > 0:
@@ -3336,11 +3181,7 @@
                 # Attach vlan interfaces
                 if 'vlanInterfaces' in opts:
                     for vlanInterface in opts['vlanInterfaces']:
-<<<<<<< HEAD
-                        print(('adding vlan interface '+vlanInterface[1]))
-=======
                         info( 'adding vlan interface '+vlanInterface[1], '\n' )
->>>>>>> d1b0b32c
                         newHost.cmdPrint('ifconfig '+name+'-eth0.'+vlanInterface[1]+' '+vlanInterface[0])
                 # Run User Defined Start Command
                 if 'startCommand' in opts:
@@ -3366,11 +3207,7 @@
                     opts = self.switchOpts[name]
                     if 'netflow' in opts:
                         if opts['netflow'] == '1':
-<<<<<<< HEAD
-                            print((name+' has Netflow enabled'))
-=======
                             info( name+' has Netflow enabled\n' )
->>>>>>> d1b0b32c
                             nflowSwitches = nflowSwitches+' -- set Bridge '+name+' netflow=@MiniEditNF'
                             nflowEnabled=True
             if nflowEnabled:
@@ -3379,15 +3216,6 @@
                     nflowCmd = nflowCmd + ' add_id_to_interface=true'
                 else:
                     nflowCmd = nflowCmd + ' add_id_to_interface=false'
-<<<<<<< HEAD
-                print(('cmd = '+nflowCmd+nflowSwitches))
-                call(nflowCmd+nflowSwitches, shell=True)
-
-            else:
-                print('No switches with Netflow')
-        else:
-            print('No NetFlow targets specified.')
-=======
                 info( 'cmd = '+nflowCmd+nflowSwitches, '\n' )
                 call(nflowCmd+nflowSwitches, shell=True)
 
@@ -3395,7 +3223,6 @@
                 info( 'No switches with Netflow\n' )
         else:
             info( 'No NetFlow targets specified.\n' )
->>>>>>> d1b0b32c
 
         # Configure sFlow
         sflowValues = self.appPrefs['sflow']
@@ -3410,24 +3237,11 @@
                     opts = self.switchOpts[name]
                     if 'sflow' in opts:
                         if opts['sflow'] == '1':
-<<<<<<< HEAD
-                            print((name+' has sflow enabled'))
-=======
                             info( name+' has sflow enabled\n' )
->>>>>>> d1b0b32c
                             sflowSwitches = sflowSwitches+' -- set Bridge '+name+' sflow=@MiniEditSF'
                             sflowEnabled=True
             if sflowEnabled:
                 sflowCmd = 'ovs-vsctl -- --id=@MiniEditSF create sFlow '+ 'target=\\\"'+sflowValues['sflowTarget']+'\\\" '+ 'header='+sflowValues['sflowHeader']+' '+ 'sampling='+sflowValues['sflowSampling']+' '+ 'polling='+sflowValues['sflowPolling']
-<<<<<<< HEAD
-                print(('cmd = '+sflowCmd+sflowSwitches))
-                call(sflowCmd+sflowSwitches, shell=True)
-
-            else:
-                print('No switches with sflow')
-        else:
-            print('No sFlow targets specified.')
-=======
                 info( 'cmd = '+sflowCmd+sflowSwitches, '\n' )
                 call(sflowCmd+sflowSwitches, shell=True)
 
@@ -3435,7 +3249,6 @@
                 info( 'No switches with sflow\n' )
         else:
             info( 'No sFlow targets specified.\n' )
->>>>>>> d1b0b32c
 
         ## NOTE: MAKE SURE THIS IS LAST THING CALLED
         # Start the CLI if enabled
@@ -3669,24 +3482,15 @@
         "Parse custom file and add params before parsing cmd-line options."
         customs = {}
         if os.path.isfile( fileName ):
-<<<<<<< HEAD
-            exec(compile(open( fileName, "rb" ).read(), fileName, 'exec'), customs, customs)
-            for name, val in list(customs.items()):
-=======
             with open( fileName, 'r' ) as f:
                 exec( f.read() )  # pylint: disable=exec-used
             for name, val in customs.items():
->>>>>>> d1b0b32c
                 self.setCustom( name, val )
         else:
             raise Exception( 'could not find custom file: %s' % fileName )
 
     def importTopo( self ):
-<<<<<<< HEAD
-        print(('topo='+self.options.topo))
-=======
         info( 'topo='+self.options.topo, '\n' )
->>>>>>> d1b0b32c
         if self.options.topo == 'none':
             return
         self.newTopology()
@@ -3700,11 +3504,7 @@
         currentY = 100
 
         # Add Controllers
-<<<<<<< HEAD
-        print(('controllers:'+str(len(importNet.controllers))))
-=======
         info( 'controllers:'+str(len(importNet.controllers)), '\n' )
->>>>>>> d1b0b32c
         for controller in importNet.controllers:
             name = controller.name
             x = self.controllerCount*100+100
@@ -3724,11 +3524,7 @@
         currentY = currentY + rowIncrement
 
         # Add switches
-<<<<<<< HEAD
-        print(('switches:'+str(len(importNet.switches))))
-=======
         info( 'switches:'+str(len(importNet.switches)), '\n' )
->>>>>>> d1b0b32c
         columnCount = 0
         for switch in importNet.switches:
             name = switch.name
@@ -3769,11 +3565,7 @@
 
         currentY = currentY + rowIncrement
         # Add hosts
-<<<<<<< HEAD
-        print(('hosts:'+str(len(importNet.hosts))))
-=======
         info( 'hosts:'+str(len(importNet.hosts)), '\n' )
->>>>>>> d1b0b32c
         columnCount = 0
         for host in importNet.hosts:
             name = host.name
@@ -3793,17 +3585,10 @@
             else:
                 columnCount =columnCount+1
 
-<<<<<<< HEAD
-        print(('links:'+str(len(topo.links()))))
-        #[('h1', 's3'), ('h2', 's4'), ('s3', 's4')]
-        for link in topo.links():
-            print((str(link)))
-=======
         info( 'links:'+str(len(topo.links())), '\n' )
         #[('h1', 's3'), ('h2', 's4'), ('s3', 's4')]
         for link in topo.links():
             info( str(link), '\n' )
->>>>>>> d1b0b32c
             srcNode = link[0]
             src = self.findWidgetByName(srcNode)
             sx, sy = self.canvas.coords( self.widgetToItem[ src ] )
@@ -3813,11 +3598,7 @@
             dx, dy = self.canvas.coords( self.widgetToItem[ dest]  )
 
             params = topo.linkInfo( srcNode, destNode )
-<<<<<<< HEAD
-            print(('Link Parameters='+str(params)))
-=======
             info( 'Link Parameters='+str(params), '\n' )
->>>>>>> d1b0b32c
 
             self.link = self.canvas.create_line( sx, sy, dx, dy, width=4,
                                              fill='blue', tag='link' )
