--- conflicted
+++ resolved
@@ -20,11 +20,7 @@
     "Monitor set of files and return [(host, line)...]"
     devnull = open( '/dev/null', 'w' )
     tails, fdToFile, fdToHost = {}, {}, {}
-<<<<<<< HEAD
-    for h, outfile in list(outfiles.items()):
-=======
     for h, outfile in outfiles.items():
->>>>>>> d1b0b32c
         tail = Popen( [ 'tail', '-f', outfile ],
                       stdout=PIPE, stderr=devnull )
         fd = tail.stdout.fileno()
@@ -60,11 +56,7 @@
     net = Mininet( topo, waitConnected=True )
     net.start()
     hosts = net.hosts
-<<<<<<< HEAD
-    print("Starting test...")
-=======
     info( "Starting test...\n" )
->>>>>>> d1b0b32c
     server = hosts[ 0 ]
     outfiles, errfiles = {}, {}
     for h in hosts:
@@ -78,17 +70,10 @@
                    '>', outfiles[ h ],
                    '2>', errfiles[ h ],
                    '&' )
-<<<<<<< HEAD
-    print(("Monitoring output for", seconds, "seconds"))
-    for h, line in monitorFiles( outfiles, seconds, timeoutms=500 ):
-        if h:
-            print(('%s: %s' % ( h.name, line )))
-=======
     info( "Monitoring output for", seconds, "seconds\n" )
     for h, line in monitorFiles( outfiles, seconds, timeoutms=500 ):
         if h:
             info( '%s: %s\n' % ( h.name, line ) )
->>>>>>> d1b0b32c
     for h in hosts:
         h.cmd('kill %ping')
     net.stop()
