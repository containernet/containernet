#!/usr/bin/env python

"""
Create a network and start sshd(8) on each host.

While something like rshd(8) would be lighter and faster,
(and perfectly adequate on an in-machine network)
the advantage of running sshd is that scripts can work
unchanged on mininet and hardware.

In addition to providing ssh access to hosts, this example
demonstrates:

- creating a convenience function to construct networks
- connecting the host network to the root namespace
- running server processes (sshd in this case) on hosts
"""

import sys

from mininet.net import Mininet
from mininet.cli import CLI
from mininet.log import lg, info
from mininet.node import Node
from mininet.topolib import TreeTopo
from mininet.util import waitListening


def TreeNet( depth=1, fanout=2, **kwargs ):
    "Convenience function for creating tree networks."
    topo = TreeTopo( depth, fanout )
    return Mininet( topo, waitConnected=True, **kwargs )

def connectToRootNS( network, switch, ip, routes ):
    """Connect hosts to root namespace via switch. Starts network.
      network: Mininet() network object
      switch: switch to connect to root namespace
      ip: IP address for root namespace node
      routes: host networks to route to"""
    # Create a node in root namespace and link to switch 0
    root = Node( 'root', inNamespace=False )
    intf = network.addLink( root, switch ).intf1
    root.setIP( ip, intf=intf )
    # Start network that now includes link to root namespace
    network.start()
    # Add routes from root ns to hosts
    for route in routes:
        root.cmd( 'route add -net ' + route + ' dev ' + str( intf ) )

# pylint: disable=too-many-arguments
def sshd( network, cmd='/usr/sbin/sshd', opts='-D',
          ip='10.123.123.1/32', routes=None, switch=None ):
    """Start a network, connect it to root ns, and run sshd on all hosts.
       ip: root-eth0 IP address in root namespace (10.123.123.1/32)
       routes: Mininet host networks to route to (10.0/24)
       switch: Mininet switch to connect to root namespace (s1)"""
    if not switch:
        switch = network[ 's1' ]  # switch to use
    if not routes:
        routes = [ '10.0.0.0/24' ]
    connectToRootNS( network, switch, ip, routes )
    for host in network.hosts:
        host.cmd( cmd + ' ' + opts + '&' )
<<<<<<< HEAD
    print("*** Waiting for ssh daemons to start")
    for server in network.hosts:
        waitListening( server=server, port=22, timeout=5 )

    print()
    print("*** Hosts are running sshd at the following addresses:")
    print()
    for host in network.hosts:
        print((host.name, host.IP()))
    print()
    print("*** Type 'exit' or control-D to shut down network")
=======
    info( "*** Waiting for ssh daemons to start\n" )
    for server in network.hosts:
        waitListening( server=server, port=22, timeout=5 )

    info( "\n*** Hosts are running sshd at the following addresses:\n" )
    for host in network.hosts:
        info( host.name, host.IP(), '\n' )
    info( "\n*** Type 'exit' or control-D to shut down network\n" )
>>>>>>> d1b0b32c
    CLI( network )
    for host in network.hosts:
        host.cmd( 'kill %' + cmd )
    network.stop()


if __name__ == '__main__':
    lg.setLogLevel( 'info')
    net = TreeNet( depth=1, fanout=4 )
    # get sshd args from the command line or use default args
    # useDNS=no -u0 to avoid reverse DNS lookup timeout
    argvopts = ' '.join( sys.argv[ 1: ] ) if len( sys.argv ) > 1 else (
        '-D -o UseDNS=no -u0' )
    sshd( net, opts=argvopts )<|MERGE_RESOLUTION|>--- conflicted
+++ resolved
@@ -61,19 +61,6 @@
     connectToRootNS( network, switch, ip, routes )
     for host in network.hosts:
         host.cmd( cmd + ' ' + opts + '&' )
-<<<<<<< HEAD
-    print("*** Waiting for ssh daemons to start")
-    for server in network.hosts:
-        waitListening( server=server, port=22, timeout=5 )
-
-    print()
-    print("*** Hosts are running sshd at the following addresses:")
-    print()
-    for host in network.hosts:
-        print((host.name, host.IP()))
-    print()
-    print("*** Type 'exit' or control-D to shut down network")
-=======
     info( "*** Waiting for ssh daemons to start\n" )
     for server in network.hosts:
         waitListening( server=server, port=22, timeout=5 )
@@ -82,7 +69,6 @@
     for host in network.hosts:
         info( host.name, host.IP(), '\n' )
     info( "\n*** Type 'exit' or control-D to shut down network\n" )
->>>>>>> d1b0b32c
     CLI( network )
     for host in network.hosts:
         host.cmd( 'kill %' + cmd )
