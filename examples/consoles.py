#!/usr/bin/env python

"""
consoles.py: bring up a bunch of miniature consoles on a virtual network

This demo shows how to monitor a set of nodes by using
Node's monitor() and Tkinter's createfilehandler().

We monitor nodes in a couple of ways:

- First, each individual node is monitored, and its output is added
  to its console window

- Second, each time a console window gets iperf output, it is parsed
  and accumulated. Once we have output for all consoles, a bar is
  added to the bandwidth graph.

The consoles also support limited interaction:

- Pressing "return" in a console will send a command to it

- Pressing the console's title button will open up an xterm

Bob Lantz, April 2010

"""

import re

<<<<<<< HEAD
from tkinter import Frame, Button, Label, Text, Scrollbar, Canvas, Wm, READABLE
=======
# pylint: disable=import-error
from Tkinter import Frame, Button, Label, Text, Scrollbar, Canvas, Wm, READABLE
>>>>>>> d1b0b32c

from mininet.log import setLogLevel
from mininet.topolib import TreeNet
from mininet.term import makeTerms, cleanUpScreens
from mininet.util import quietRun

# pylint: disable=too-many-arguments


class Console( Frame ):
    "A simple console on a host."

    def __init__( self, parent, net, node, height=10, width=32, title='Node' ):
        Frame.__init__( self, parent )

        self.net = net
        self.node = node
        self.prompt = node.name + '# '
        self.height, self.width, self.title = height, width, title

        # Initialize widget styles
        self.buttonStyle = { 'font': 'Monaco 7' }
        self.textStyle = {
            'font': 'Monaco 7',
            'bg': 'black',
            'fg': 'green',
            'width': self.width,
            'height': self.height,
            'relief': 'sunken',
            'insertbackground': 'green',
            'highlightcolor': 'green',
            'selectforeground': 'black',
            'selectbackground': 'green'
        }

        # Set up widgets
        self.text = self.makeWidgets( )
        self.bindEvents()
        self.sendCmd( 'export TERM=dumb' )

        self.outputHook = None

    def makeWidgets( self ):
        "Make a label, a text area, and a scroll bar."

        def newTerm( net=self.net, node=self.node, title=self.title ):
            "Pop up a new terminal window for a node."
            net.terms += makeTerms( [ node ], title )
        label = Button( self, text=self.node.name, command=newTerm,
                        **self.buttonStyle )
        label.pack( side='top', fill='x' )
        text = Text( self, wrap='word', **self.textStyle )
        ybar = Scrollbar( self, orient='vertical', width=7,
                          command=text.yview )
        text.configure( yscrollcommand=ybar.set )
        text.pack( side='left', expand=True, fill='both' )
        ybar.pack( side='right', fill='y' )
        return text

    def bindEvents( self ):
        "Bind keyboard and file events."
        # The text widget handles regular key presses, but we
        # use special handlers for the following:
        self.text.bind( '<Return>', self.handleReturn )
        self.text.bind( '<Control-c>', self.handleInt )
        self.text.bind( '<KeyPress>', self.handleKey )
        # This is not well-documented, but it is the correct
        # way to trigger a file event handler from Tk's
        # event loop!
        self.tk.createfilehandler( self.node.stdout, READABLE,
                                   self.handleReadable )

    # We're not a terminal (yet?), so we ignore the following
    # control characters other than [\b\n\r]
    ignoreChars = re.compile( r'[\x00-\x07\x09\x0b\x0c\x0e-\x1f]+' )

    def append( self, text ):
        "Append something to our text frame."
        text = self.ignoreChars.sub( '', text )
        self.text.insert( 'end', text )
        self.text.mark_set( 'insert', 'end' )
        self.text.see( 'insert' )
        outputHook = lambda x, y: True  # make pylint happier
        if self.outputHook:
            outputHook = self.outputHook
        outputHook( self, text )

    def handleKey( self, event ):
        "If it's an interactive command, send it to the node."
        char = event.char
        if self.node.waiting:
            self.node.write( char )

    def handleReturn( self, event ):
        "Handle a carriage return."
        cmd = self.text.get( 'insert linestart', 'insert lineend' )
        # Send it immediately, if "interactive" command
        if self.node.waiting:
            self.node.write( event.char )
            return
        # Otherwise send the whole line to the shell
        pos = cmd.find( self.prompt )
        if pos >= 0:
            cmd = cmd[ pos + len( self.prompt ): ]
        self.sendCmd( cmd )

    # Callback ignores event
    def handleInt( self, _event=None ):
        "Handle control-c."
        self.node.sendInt()

    def sendCmd( self, cmd ):
        "Send a command to our node."
        if not self.node.waiting:
            self.node.sendCmd( cmd )

    def handleReadable( self, _fds, timeoutms=None ):
        "Handle file readable event."
        data = self.node.monitor( timeoutms )
        self.append( data )
        if not self.node.waiting:
            # Print prompt
            self.append( self.prompt )

    def waiting( self ):
        "Are we waiting for output?"
        return self.node.waiting

    def waitOutput( self ):
        "Wait for any remaining output."
        while self.node.waiting:
            # A bit of a trade-off here...
            self.handleReadable( self, timeoutms=1000)
            self.update()

    def clear( self ):
        "Clear all of our text."
        self.text.delete( '1.0', 'end' )


class Graph( Frame ):

    "Graph that we can add bars to over time."

    def __init__( self, parent=None, bg = 'white', gheight=200, gwidth=500,
                  barwidth=10, ymax=3.5,):

        Frame.__init__( self, parent )

        self.bg = bg
        self.gheight = gheight
        self.gwidth = gwidth
        self.barwidth = barwidth
        self.ymax = float( ymax )
        self.xpos = 0

        # Create everything
        self.title, self.scale, self.graph = self.createWidgets()
        self.updateScrollRegions()
        self.yview( 'moveto', '1.0' )

    def createScale( self ):
        "Create a and return a new canvas with scale markers."
        height = float( self.gheight )
        width = 25
        ymax = self.ymax
        scale = Canvas( self, width=width, height=height,
                        background=self.bg )
        opts = { 'fill': 'red' }
        # Draw scale line
        scale.create_line( width - 1, height, width - 1, 0, **opts )
        # Draw ticks and numbers
        for y in range( 0, int( ymax + 1 ) ):
            ypos = height * (1 - float( y ) / ymax )
            scale.create_line( width, ypos, width - 10, ypos, **opts )
            scale.create_text( 10, ypos, text=str( y ), **opts )
        return scale

    def updateScrollRegions( self ):
        "Update graph and scale scroll regions."
        ofs = 20
        height = self.gheight + ofs
        self.graph.configure( scrollregion=( 0, -ofs,
                              self.xpos * self.barwidth, height ) )
        self.scale.configure( scrollregion=( 0, -ofs, 0, height ) )

    def yview( self, *args ):
        "Scroll both scale and graph."
        self.graph.yview( *args )
        self.scale.yview( *args )

    def createWidgets( self ):
        "Create initial widget set."

        # Objects
        title = Label( self, text='Bandwidth (Gb/s)', bg=self.bg )
        width = self.gwidth
        height = self.gheight
        scale = self.createScale()
        graph = Canvas( self, width=width, height=height, background=self.bg)
        xbar = Scrollbar( self, orient='horizontal', command=graph.xview )
        ybar = Scrollbar( self, orient='vertical', command=self.yview )
        graph.configure( xscrollcommand=xbar.set, yscrollcommand=ybar.set,
                         scrollregion=(0, 0, width, height ) )
        scale.configure( yscrollcommand=ybar.set )

        # Layout
        title.grid( row=0, columnspan=3, sticky='new')
        scale.grid( row=1, column=0, sticky='nsew' )
        graph.grid( row=1, column=1, sticky='nsew' )
        ybar.grid( row=1, column=2, sticky='ns' )
        xbar.grid( row=2, column=0, columnspan=2, sticky='ew' )
        self.rowconfigure( 1, weight=1 )
        self.columnconfigure( 1, weight=1 )
        return title, scale, graph

    def addBar( self, yval ):
        "Add a new bar to our graph."
        percent = yval / self.ymax
        c = self.graph
        x0 = self.xpos * self.barwidth
        x1 = x0 + self.barwidth
        y0 = self.gheight
        y1 = ( 1 - percent ) * self.gheight
        c.create_rectangle( x0, y0, x1, y1, fill='green' )
        self.xpos += 1
        self.updateScrollRegions()
        self.graph.xview( 'moveto', '1.0' )

    def clear( self ):
        "Clear graph contents."
        self.graph.delete( 'all' )
        self.xpos = 0

    def test( self ):
        "Add a bar for testing purposes."
        ms = 1000
        if self.xpos < 10:
            self.addBar( self.xpos / 10 * self.ymax  )
            self.after( ms, self.test )

    def setTitle( self, text ):
        "Set graph title"
        self.title.configure( text=text, font='Helvetica 9 bold' )


class ConsoleApp( Frame ):

    "Simple Tk consoles for Mininet."

    menuStyle = { 'font': 'Geneva 7 bold' }

    def __init__( self, net, parent=None, width=4 ):
        Frame.__init__( self, parent )
        self.top = self.winfo_toplevel()
        self.top.title( 'Mininet' )
        self.net = net
        self.menubar = self.createMenuBar()
        cframe = self.cframe = Frame( self )
        self.consoles = {}  # consoles themselves
        titles = {
            'hosts': 'Host',
            'switches': 'Switch',
            'controllers': 'Controller'
        }
        for name in titles:
            nodes = getattr( net, name )
            frame, consoles = self.createConsoles(
                cframe, nodes, width, titles[ name ] )
            self.consoles[ name ] = Object( frame=frame, consoles=consoles )
        self.selected = None
        self.select( 'hosts' )
        self.cframe.pack( expand=True, fill='both' )
        cleanUpScreens()
        # Close window gracefully
        Wm.wm_protocol( self.top, name='WM_DELETE_WINDOW', func=self.quit )

        # Initialize graph
        graph = Graph( cframe )
        self.consoles[ 'graph' ] = Object( frame=graph, consoles=[ graph ] )
        self.graph = graph
        self.graphVisible = False
        self.updates = 0
        self.hostCount = len( self.consoles[ 'hosts' ].consoles )
        self.bw = 0

        self.pack( expand=True, fill='both' )

    def updateGraph( self, _console, output ):
        "Update our graph."
        m = re.search( r'(\d+.?\d*) ([KMG]?bits)/sec', output )
        if not m:
            return
        val, units = float( m.group( 1 ) ), m.group( 2 )
        # convert to Gbps
        if units[0] == 'M':
            val *= 10 ** -3
        elif units[0] == 'K':
            val *= 10 ** -6
        elif units[0] == 'b':
            val *= 10 ** -9
        self.updates += 1
        self.bw += val
        if self.updates >= self.hostCount:
            self.graph.addBar( self.bw )
            self.bw = 0
            self.updates = 0

    def setOutputHook( self, fn=None, consoles=None ):
        "Register fn as output hook [on specific consoles.]"
        if consoles is None:
            consoles = self.consoles[ 'hosts' ].consoles
        for console in consoles:
            console.outputHook = fn

    def createConsoles( self, parent, nodes, width, title ):
        "Create a grid of consoles in a frame."
        f = Frame( parent )
        # Create consoles
        consoles = []
        index = 0
        for node in nodes:
            console = Console( f, self.net, node, title=title )
            consoles.append( console )
            row = index / width
            column = index % width
            console.grid( row=row, column=column, sticky='nsew' )
            index += 1
            f.rowconfigure( row, weight=1 )
            f.columnconfigure( column, weight=1 )
        return f, consoles

    def select( self, groupName ):
        "Select a group of consoles to display."
        if self.selected is not None:
            self.selected.frame.pack_forget()
        self.selected = self.consoles[ groupName ]
        self.selected.frame.pack( expand=True, fill='both' )

    def createMenuBar( self ):
        "Create and return a menu (really button) bar."
        f = Frame( self )
        buttons = [
            ( 'Hosts', lambda: self.select( 'hosts' ) ),
            ( 'Switches', lambda: self.select( 'switches' ) ),
            ( 'Controllers', lambda: self.select( 'controllers' ) ),
            ( 'Graph', lambda: self.select( 'graph' ) ),
            ( 'Ping', self.ping ),
            ( 'Iperf', self.iperf ),
            ( 'Interrupt', self.stop ),
            ( 'Clear', self.clear ),
            ( 'Quit', self.quit )
        ]
        for name, cmd in buttons:
            b = Button( f, text=name, command=cmd, **self.menuStyle )
            b.pack( side='left' )
        f.pack( padx=4, pady=4, fill='x' )
        return f

    def clear( self ):
        "Clear selection."
        for console in self.selected.consoles:
            console.clear()

    def waiting( self, consoles=None ):
        "Are any of our hosts waiting for output?"
        if consoles is None:
            consoles = self.consoles[ 'hosts' ].consoles
        for console in consoles:
            if console.waiting():
                return True
        return False

    def ping( self ):
        "Tell each host to ping the next one."
        consoles = self.consoles[ 'hosts' ].consoles
        if self.waiting( consoles ):
            return
        count = len( consoles )
        i = 0
        for console in consoles:
            i = ( i + 1 ) % count
            ip = consoles[ i ].node.IP()
            console.sendCmd( 'ping ' + ip )

    def iperf( self ):
        "Tell each host to iperf to the next one."
        consoles = self.consoles[ 'hosts' ].consoles
        if self.waiting( consoles ):
            return
        count = len( consoles )
        self.setOutputHook( self.updateGraph )
        for console in consoles:
            # Sometimes iperf -sD doesn't return,
            # so we run it in the background instead
            console.node.cmd( 'iperf -s &' )
        i = 0
        for console in consoles:
            i = ( i + 1 ) % count
            ip = consoles[ i ].node.IP()
            console.sendCmd( 'iperf -t 99999 -i 1 -c ' + ip )

    def stop( self, wait=True ):
        "Interrupt all hosts."
        consoles = self.consoles[ 'hosts' ].consoles
        for console in consoles:
            console.handleInt()
        if wait:
            for console in consoles:
                console.waitOutput()
        self.setOutputHook( None )
        # Shut down any iperfs that might still be running
        quietRun( 'killall -9 iperf' )

    def quit( self ):
        "Stop everything and quit."
        self.stop( wait=False)
        Frame.quit( self )


# Make it easier to construct and assign objects

def assign( obj, **kwargs ):
    "Set a bunch of fields in an object."
    obj.__dict__.update( kwargs )

class Object( object ):
    "Generic object you can stuff junk into."
    def __init__( self, **kwargs ):
        assign( self, **kwargs )


if __name__ == '__main__':
    setLogLevel( 'info' )
    network = TreeNet( depth=2, fanout=4 )
    network.start()
    app = ConsoleApp( network, width=4 )
    app.mainloop()
    network.stop()<|MERGE_RESOLUTION|>--- conflicted
+++ resolved
@@ -27,12 +27,8 @@
 
 import re
 
-<<<<<<< HEAD
-from tkinter import Frame, Button, Label, Text, Scrollbar, Canvas, Wm, READABLE
-=======
 # pylint: disable=import-error
 from Tkinter import Frame, Button, Label, Text, Scrollbar, Canvas, Wm, READABLE
->>>>>>> d1b0b32c
 
 from mininet.log import setLogLevel
 from mininet.topolib import TreeNet
