--- conflicted
+++ resolved
@@ -44,11 +44,7 @@
     results = {}
 
     for sched in 'rt', 'cfs':
-<<<<<<< HEAD
-        print(('*** Testing with', sched, 'bandwidth limiting'))
-=======
         info( '*** Testing with', sched, 'bandwidth limiting\n' )
->>>>>>> d1b0b32c
         for cpu in cpuLimits:
             # cpu is the cpu fraction for all hosts, so we divide
             # it across two hosts
@@ -91,27 +87,15 @@
 
     fmt = '%s\t%s\t%s\n'
 
-<<<<<<< HEAD
-    print()
-    print((fmt % ( 'sched', 'cpu', 'client MB/s' )))
-    print()
-=======
     info( '\n' )
     info( fmt % ( 'sched', 'cpu', 'received bits/sec' ) )
->>>>>>> d1b0b32c
 
     for sched in sorted( results.keys() ):
         entries = results[ sched ]
         for cpu, bps in entries:
-<<<<<<< HEAD
-            pct = '%.2f%%' % ( cpu * 100 )
-            mbps = bps / 1e6
-            print((fmt % ( sched, pct, mbps )))
-=======
             pct = '%d%%' % ( cpu * 100 )
             mbps = '%.2e' % bps
             info( fmt % ( sched, pct, mbps ) )
->>>>>>> d1b0b32c
 
 
 if __name__ == '__main__':
