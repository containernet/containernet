#!/usr/bin/env python

"""
multiping.py: monitor multiple sets of hosts using ping

This demonstrates how one may send a simple shell script to
multiple hosts and monitor their output interactively for a period=
of time.
"""

from select import poll, POLLIN
from time import time

from mininet.net import Mininet
from mininet.node import Node
from mininet.topo import SingleSwitchTopo
from mininet.log import info, setLogLevel


def chunks( l, n ):
    "Divide list l into chunks of size n - thanks Stackoverflow"
    return [ l[ i: i + n ] for i in range( 0, len( l ), n ) ]

def startpings( host, targetips ):
    "Tell host to repeatedly ping targets"

    targetips = ' '.join( targetips )

    # Simple ping loop
    cmd = ( 'while true; do '
            ' for ip in %s; do ' % targetips +
            '  echo -n %s "->" $ip ' % host.IP() +
            '   `ping -c1 -w 1 $ip | grep packets` ;'
            '  sleep 1;'
            ' done; '
            'done &' )

<<<<<<< HEAD
    print(( '*** Host %s (%s) will be pinging ips: %s' %
            ( host.name, host.IP(), targetips ) ))
=======
    info( '*** Host %s (%s) will be pinging ips: %s\n' %
          ( host.name, host.IP(), targetips ) )
>>>>>>> d1b0b32c

    host.cmd( cmd )

def multiping( netsize, chunksize, seconds):
    "Ping subsets of size chunksize in net of size netsize"

    # Create network and identify subnets
    topo = SingleSwitchTopo( netsize )
    net = Mininet( topo=topo, waitConnected=True )
    net.start()
    hosts = net.hosts
    subnets = chunks( hosts, chunksize )

    # Create polling object
    fds = [ host.stdout.fileno() for host in hosts ]
    poller = poll()
    for fd in fds:
        poller.register( fd, POLLIN )

    # Start pings
    for subnet in subnets:
        ips = [ host.IP() for host in subnet ]
        # adding bogus to generate packet loss
        ips.append( '10.0.0.200' )
        for host in subnet:
            startpings( host, ips )

    # Monitor output
    endTime = time() + seconds
    while time() < endTime:
        readable = poller.poll(1000)
        for fd, _mask in readable:
            node = Node.outToNode[ fd ]
<<<<<<< HEAD
            print(('%s:' % node.name, node.monitor().strip()))
=======
            info( '%s:' % node.name, node.monitor().strip(), '\n' )
>>>>>>> d1b0b32c

    # Stop pings
    for host in hosts:
        host.cmd( 'kill %while' )

    net.stop()


if __name__ == '__main__':
    setLogLevel( 'info' )
    multiping( netsize=20, chunksize=4, seconds=10 )<|MERGE_RESOLUTION|>--- conflicted
+++ resolved
@@ -35,13 +35,8 @@
             ' done; '
             'done &' )
 
-<<<<<<< HEAD
-    print(( '*** Host %s (%s) will be pinging ips: %s' %
-            ( host.name, host.IP(), targetips ) ))
-=======
     info( '*** Host %s (%s) will be pinging ips: %s\n' %
           ( host.name, host.IP(), targetips ) )
->>>>>>> d1b0b32c
 
     host.cmd( cmd )
 
@@ -75,11 +70,7 @@
         readable = poller.poll(1000)
         for fd, _mask in readable:
             node = Node.outToNode[ fd ]
-<<<<<<< HEAD
-            print(('%s:' % node.name, node.monitor().strip()))
-=======
             info( '%s:' % node.name, node.monitor().strip(), '\n' )
->>>>>>> d1b0b32c
 
     # Stop pings
     for host in hosts:
