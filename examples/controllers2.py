--- conflicted
+++ resolved
@@ -23,21 +23,6 @@
     net = Mininet( controller=Controller, switch=OVSSwitch,
                    waitConnected=True )
 
-<<<<<<< HEAD
-    print("*** Creating (reference) controllers")
-    c1 = net.addController( 'c1', port=6633 )
-    c2 = net.addController( 'c2', port=6634 )
-
-    print("*** Creating switches")
-    s1 = net.addSwitch( 's1' )
-    s2 = net.addSwitch( 's2' )
-
-    print("*** Creating hosts")
-    hosts1 = [ net.addHost( 'h%d' % n ) for n in (3, 4) ]
-    hosts2 = [ net.addHost( 'h%d' % n ) for n in (5, 6) ]
-
-    print("*** Creating links")
-=======
     info( "*** Creating (reference) controllers\n" )
     c1 = net.addController( 'c1', port=6633 )
     c2 = net.addController( 'c2', port=6634 )
@@ -51,33 +36,19 @@
     hosts2 = [ net.addHost( 'h%d' % n ) for n in ( 5, 6 ) ]
 
     info( "*** Creating links\n" )
->>>>>>> d1b0b32c
     for h in hosts1:
         net.addLink( s1, h )
     for h in hosts2:
         net.addLink( s2, h )
     net.addLink( s1, s2 )
 
-<<<<<<< HEAD
-    print("*** Starting network")
-=======
     info( "*** Starting network\n" )
->>>>>>> d1b0b32c
     net.build()
     c1.start()
     c2.start()
     s1.start( [ c1 ] )
     s2.start( [ c2 ] )
 
-<<<<<<< HEAD
-    print("*** Testing network")
-    net.pingAll()
-
-    print("*** Running CLI")
-    CLI( net )
-
-    print("*** Stopping network")
-=======
     info( "*** Testing network\n" )
     net.pingAll()
 
@@ -85,7 +56,6 @@
     CLI( net )
 
     info( "*** Stopping network\n" )
->>>>>>> d1b0b32c
     net.stop()
 
 
