#!/usr/bin/env python

"""
Test bandwidth (using iperf) on linear networks of varying size,
using both kernel and user datapaths.

We construct a network of N hosts and N-1 switches, connected as follows:

h1 <-> s1 <-> s2 .. sN-1
       |       |    |
       h2      h3   hN

WARNING: by default, the reference controller only supports 16
switches, so this test WILL NOT WORK unless you have recompiled
your controller to support 100 switches (or more.)

In addition to testing the bandwidth across varying numbers
of switches, this example demonstrates:

- creating a custom topology, LinearTestTopo
- using the ping() and iperf() tests from Mininet()
- testing both the kernel and user switches

"""


import sys

from functools import partial

from mininet.net import Mininet
from mininet.node import UserSwitch, OVSKernelSwitch, Controller
from mininet.topo import Topo
from mininet.log import lg, info
from mininet.util import irange, quietRun
from mininet.link import TCLink

flush = sys.stdout.flush


class LinearTestTopo( Topo ):
    "Topology for a string of N hosts and N-1 switches."

    # pylint: disable=arguments-differ
    def build( self, N, **params ):
        # Create switches and hosts
        hosts = [ self.addHost( 'h%s' % h )
                  for h in irange( 1, N ) ]
        switches = [ self.addSwitch( 's%s' % s )
                     for s in irange( 1, N - 1 ) ]

        # Wire up switches
        last = None
        for switch in switches:
            if last:
                self.addLink( last, switch )
            last = switch

        # Wire up hosts
        self.addLink( hosts[ 0 ], switches[ 0 ] )
        for host, switch in zip( hosts[ 1: ], switches ):
            self.addLink( host, switch )


def linearBandwidthTest( lengths ):

    "Check bandwidth at various lengths along a switch chain."

    results = {}
    switchCount = max( lengths )
    hostCount = switchCount + 1

    switches = { 'reference user': UserSwitch,
                 'Open vSwitch kernel': OVSKernelSwitch }

    # UserSwitch is horribly slow with recent kernels.
    # We can reinstate it once its performance is fixed
    del switches[ 'reference user' ]

    topo = LinearTestTopo( hostCount )

    # Select TCP Reno
    output = quietRun( 'sysctl -w net.ipv4.tcp_congestion_control=reno' )
    assert 'reno' in output

<<<<<<< HEAD
    for datapath in list(switches.keys()):
        print("*** testing", datapath, "datapath")
=======
    for datapath in switches:
        info( "*** testing", datapath, "datapath\n" )
>>>>>>> d1b0b32c
        Switch = switches[ datapath ]
        results[ datapath ] = []
        link = partial( TCLink, delay='30ms', bw=100 )
        net = Mininet( topo=topo, switch=Switch,
                       controller=Controller, link=link,
                       waitConnected=True )
        net.start()
<<<<<<< HEAD
        print("*** testing basic connectivity")
        for n in lengths:
            net.ping( [ net.hosts[ 0 ], net.hosts[ n ] ] )
        print("*** testing bandwidth")
=======
        info( "*** testing basic connectivity\n" )
        for n in lengths:
            net.ping( [ net.hosts[ 0 ], net.hosts[ n ] ] )
        info( "*** testing bandwidth\n" )
>>>>>>> d1b0b32c
        for n in lengths:
            src, dst = net.hosts[ 0 ], net.hosts[ n ]
            # Try to prime the pump to reduce PACKET_INs during test
            # since the reference controller is reactive
            src.cmd( 'telnet', dst.IP(), '5001' )
<<<<<<< HEAD
            print("testing", src.name, "<->", dst.name, end=' ')
            bandwidth = net.iperf( [ src, dst ], seconds=10 )
            print(bandwidth)
=======
            info( "testing", src.name, "<->", dst.name, '\n' )
            # serverbw = received; _clientbw = buffered
            serverbw, _clientbw = net.iperf( [ src, dst ], seconds=5 )
            info( serverbw, '\n' )
>>>>>>> d1b0b32c
            flush()
            results[ datapath ] += [ ( n, serverbw ) ]
        net.stop()

<<<<<<< HEAD
    for datapath in list(switches.keys()):
        print()
        print("*** Linear network results for", datapath, "datapath:")
        print()
        result = results[ datapath ]
        print("SwitchCount\tiperf Results")
        for switchCount, bandwidth in result:
            print(switchCount, '\t\t', end=' ')
            print(bandwidth[ 0 ], 'server, ', bandwidth[ 1 ], 'client')
        print()
    print()

if __name__ == '__main__':
    lg.setLogLevel( 'info' )
    sizes = [ 1, 10, 20, 40, 60, 80 ]
    print("*** Running linearBandwidthTest", sizes)
=======
    for datapath in switches:
        info( "\n*** Linear network results for", datapath, "datapath:\n" )
        result = results[ datapath ]
        info( "SwitchCount\tiperf Results\n" )
        for switchCount, serverbw in result:
            info( switchCount, '\t\t' )
            info( serverbw, '\n' )
        info( '\n')
    info( '\n' )


if __name__ == '__main__':
    lg.setLogLevel( 'info' )
    sizes = [ 1, 2, 3, 4 ]
    info( "*** Running linearBandwidthTest", sizes, '\n' )
>>>>>>> d1b0b32c
    linearBandwidthTest( sizes  )<|MERGE_RESOLUTION|>--- conflicted
+++ resolved
@@ -83,13 +83,8 @@
     output = quietRun( 'sysctl -w net.ipv4.tcp_congestion_control=reno' )
     assert 'reno' in output
 
-<<<<<<< HEAD
-    for datapath in list(switches.keys()):
-        print("*** testing", datapath, "datapath")
-=======
     for datapath in switches:
         info( "*** testing", datapath, "datapath\n" )
->>>>>>> d1b0b32c
         Switch = switches[ datapath ]
         results[ datapath ] = []
         link = partial( TCLink, delay='30ms', bw=100 )
@@ -97,54 +92,23 @@
                        controller=Controller, link=link,
                        waitConnected=True )
         net.start()
-<<<<<<< HEAD
-        print("*** testing basic connectivity")
-        for n in lengths:
-            net.ping( [ net.hosts[ 0 ], net.hosts[ n ] ] )
-        print("*** testing bandwidth")
-=======
         info( "*** testing basic connectivity\n" )
         for n in lengths:
             net.ping( [ net.hosts[ 0 ], net.hosts[ n ] ] )
         info( "*** testing bandwidth\n" )
->>>>>>> d1b0b32c
         for n in lengths:
             src, dst = net.hosts[ 0 ], net.hosts[ n ]
             # Try to prime the pump to reduce PACKET_INs during test
             # since the reference controller is reactive
             src.cmd( 'telnet', dst.IP(), '5001' )
-<<<<<<< HEAD
-            print("testing", src.name, "<->", dst.name, end=' ')
-            bandwidth = net.iperf( [ src, dst ], seconds=10 )
-            print(bandwidth)
-=======
             info( "testing", src.name, "<->", dst.name, '\n' )
             # serverbw = received; _clientbw = buffered
             serverbw, _clientbw = net.iperf( [ src, dst ], seconds=5 )
             info( serverbw, '\n' )
->>>>>>> d1b0b32c
             flush()
             results[ datapath ] += [ ( n, serverbw ) ]
         net.stop()
 
-<<<<<<< HEAD
-    for datapath in list(switches.keys()):
-        print()
-        print("*** Linear network results for", datapath, "datapath:")
-        print()
-        result = results[ datapath ]
-        print("SwitchCount\tiperf Results")
-        for switchCount, bandwidth in result:
-            print(switchCount, '\t\t', end=' ')
-            print(bandwidth[ 0 ], 'server, ', bandwidth[ 1 ], 'client')
-        print()
-    print()
-
-if __name__ == '__main__':
-    lg.setLogLevel( 'info' )
-    sizes = [ 1, 10, 20, 40, 60, 80 ]
-    print("*** Running linearBandwidthTest", sizes)
-=======
     for datapath in switches:
         info( "\n*** Linear network results for", datapath, "datapath:\n" )
         result = results[ datapath ]
@@ -160,5 +124,4 @@
     lg.setLogLevel( 'info' )
     sizes = [ 1, 2, 3, 4 ]
     info( "*** Running linearBandwidthTest", sizes, '\n' )
->>>>>>> d1b0b32c
     linearBandwidthTest( sizes  )