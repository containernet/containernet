--- conflicted
+++ resolved
@@ -17,28 +17,16 @@
     net = Mininet( topo, waitConnected=True )
     net.start()
     hosts = net.hosts
-<<<<<<< HEAD
-    print("Starting test...")
-=======
     info( "Starting test...\n" )
->>>>>>> d1b0b32c
     server = hosts[ 0 ]
     popens = {}
     for h in hosts:
         popens[ h ] = h.popen('ping', server.IP() )
-<<<<<<< HEAD
-    print("Monitoring output for", seconds, "seconds")
-    endTime = time() + seconds
-    for h, line in pmonitor( popens, timeoutms=500 ):
-        if h:
-            print('<%s>: %s' % ( h.name, line ), end=' ')
-=======
     info( "Monitoring output for", seconds, "seconds\n" )
     endTime = time() + seconds
     for h, line in pmonitor( popens, timeoutms=500 ):
         if h:
             info( '<%s>: %s' % ( h.name, line ) )
->>>>>>> d1b0b32c
         if time() >= endTime:
             for p in list(popens.values()):
                 p.send_signal( SIGINT )
