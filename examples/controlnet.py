--- conflicted
+++ resolved
@@ -49,11 +49,7 @@
            args: unnamed networks passed as arguments
            kwargs: named networks passed as arguments"""
         self.net = net
-<<<<<<< HEAD
-        self.nets = [ net ] + list( args ) + list(kwargs.values())
-=======
         self.nets = [ net ] + list( args ) + list( kwargs.values() )
->>>>>>> d1b0b32c
         self.nameToNet = kwargs
         self.nameToNet['net'] = net
 
