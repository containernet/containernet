#!/usr/bin/env python

"""
Simple example of Mobility with Mininet
(aka enough rope to hang yourself.)

We move a host from s1 to s2, s2 to s3, and then back to s1.

Gotchas:

The reference controller doesn't support mobility, so we need to
manually flush the switch flow tables!

Good luck!

to-do:

- think about wifi/hub behavior
- think about clearing last hop - why doesn't that work?
"""

from random import randint

from mininet.net import Mininet
from mininet.node import OVSSwitch
from mininet.topo import LinearTopo
from mininet.log import info, output, warn, setLogLevel


class MobilitySwitch( OVSSwitch ):
    "Switch that can reattach and rename interfaces"

    def delIntf( self, intf ):
        "Remove (and detach) an interface"
        port = self.ports[ intf ]
        del self.ports[ intf ]
        del self.intfs[ port ]
        del self.nameToIntf[ intf.name ]

    # pylint: disable=arguments-differ
    def addIntf( self, intf, rename=False, **kwargs ):
        "Add (and reparent) an interface"
        OVSSwitch.addIntf( self, intf, **kwargs )
        intf.node = self
        if rename:
            self.renameIntf( intf )

    def attach( self, intf ):
        "Attach an interface and set its port"
        port = self.ports[ intf ]
        if port:
            if self.isOldOVS():
                self.cmd( 'ovs-vsctl add-port', self, intf )
            else:
                self.cmd( 'ovs-vsctl add-port', self, intf,
                          '-- set Interface', intf,
                          'ofport_request=%s' % port )
            self.validatePort( intf )

    def validatePort( self, intf ):
        "Validate intf's OF port number"
        ofport = int( self.cmd( 'ovs-vsctl get Interface', intf,
                                'ofport' ) )
        if ofport != self.ports[ intf ]:
            warn( 'WARNING: ofport for', intf, 'is actually', ofport,
                  '\n' )

    def renameIntf( self, intf, newname='' ):
        "Rename an interface (to its canonical name)"
        intf.ifconfig( 'down' )
        if not newname:
            newname = '%s-eth%d' % ( self.name, self.ports[ intf ] )
        intf.cmd( 'ip link set', intf, 'name', newname )
        del self.nameToIntf[ intf.name ]
        intf.name = newname
        self.nameToIntf[ intf.name ] = intf
        intf.ifconfig( 'up' )

    def moveIntf( self, intf, switch, port=None, rename=True ):
        "Move one of our interfaces to another switch"
        self.detach( intf )
        self.delIntf( intf )
        switch.addIntf( intf, port=port, rename=rename )
        switch.attach( intf )


def printConnections( switches ):
    "Compactly print connected nodes to each switch"
    for sw in switches:
        output( '%s: ' % sw )
        for intf in sw.intfList():
            link = intf.link
            if link:
                intf1, intf2 = link.intf1, link.intf2
                remote = intf1 if intf1.node != sw else intf2
                output( '%s(%s) ' % ( remote.node, sw.ports[ intf ] ) )
        output( '\n' )


def moveHost( host, oldSwitch, newSwitch, newPort=None ):
    "Move a host from old switch to new switch"
    hintf, sintf = host.connectionsTo( oldSwitch )[ 0 ]
    oldSwitch.moveIntf( sintf, newSwitch, port=newPort )
    return hintf, sintf


def mobilityTest():
    "A simple test of mobility"
<<<<<<< HEAD
    print('* Simple mobility test')
    net = Mininet( topo=LinearTopo( 3 ), switch=MobilitySwitch )
    print('* Starting network:')
    net.start()
    printConnections( net.switches )
    print('* Testing network')
    net.pingAll()
    print('* Identifying switch interface for h1')
=======
    info( '* Simple mobility test\n' )
    net = Mininet( topo=LinearTopo( 3 ), switch=MobilitySwitch,
                                    waitConnected=True )
    info( '* Starting network:\n' )
    net.start()
    printConnections( net.switches )
    info( '* Testing network\n' )
    net.pingAll()
    info( '* Identifying switch interface for h1\n' )
>>>>>>> d1b0b32c
    h1, old = net.get( 'h1', 's1' )
    for s in 2, 3, 1:
        new = net[ 's%d' % s ]
        port = randint( 10, 20 )
<<<<<<< HEAD
        print(('* Moving', h1, 'from', old, 'to', new, 'port', port))
        hintf, sintf = moveHost( h1, old, new, newPort=port )
        print(('*', hintf, 'is now connected to', sintf))
        print('* Clearing out old flows')
        for sw in net.switches:
            sw.dpctl( 'del-flows' )
        print('* New network:')
        printConnections( net.switches )
        print('* Testing connectivity:')
=======
        info( '* Moving', h1, 'from', old, 'to', new, 'port', port, '\n' )
        hintf, sintf = moveHost( h1, old, new, newPort=port )
        info( '*', hintf, 'is now connected to', sintf, '\n' )
        info( '* Clearing out old flows\n' )
        for sw in net.switches:
            sw.dpctl( 'del-flows' )
        info( '* New network:\n' )
        printConnections( net.switches )
        info( '* Testing connectivity:\n' )
>>>>>>> d1b0b32c
        net.pingAll()
        old = new
    net.stop()


if __name__ == '__main__':
    setLogLevel( 'info' )
    mobilityTest()<|MERGE_RESOLUTION|>--- conflicted
+++ resolved
@@ -106,16 +106,6 @@
 
 def mobilityTest():
     "A simple test of mobility"
-<<<<<<< HEAD
-    print('* Simple mobility test')
-    net = Mininet( topo=LinearTopo( 3 ), switch=MobilitySwitch )
-    print('* Starting network:')
-    net.start()
-    printConnections( net.switches )
-    print('* Testing network')
-    net.pingAll()
-    print('* Identifying switch interface for h1')
-=======
     info( '* Simple mobility test\n' )
     net = Mininet( topo=LinearTopo( 3 ), switch=MobilitySwitch,
                                     waitConnected=True )
@@ -125,22 +115,10 @@
     info( '* Testing network\n' )
     net.pingAll()
     info( '* Identifying switch interface for h1\n' )
->>>>>>> d1b0b32c
     h1, old = net.get( 'h1', 's1' )
     for s in 2, 3, 1:
         new = net[ 's%d' % s ]
         port = randint( 10, 20 )
-<<<<<<< HEAD
-        print(('* Moving', h1, 'from', old, 'to', new, 'port', port))
-        hintf, sintf = moveHost( h1, old, new, newPort=port )
-        print(('*', hintf, 'is now connected to', sintf))
-        print('* Clearing out old flows')
-        for sw in net.switches:
-            sw.dpctl( 'del-flows' )
-        print('* New network:')
-        printConnections( net.switches )
-        print('* Testing connectivity:')
-=======
         info( '* Moving', h1, 'from', old, 'to', new, 'port', port, '\n' )
         hintf, sintf = moveHost( h1, old, new, newPort=port )
         info( '*', hintf, 'is now connected to', sintf, '\n' )
@@ -150,7 +128,6 @@
         info( '* New network:\n' )
         printConnections( net.switches )
         info( '* Testing connectivity:\n' )
->>>>>>> d1b0b32c
         net.pingAll()
         old = new
     net.stop()
